--- conflicted
+++ resolved
@@ -21,12 +21,8 @@
 #include <api/constants.h>
 #include <api/shared_types.h>
 
-<<<<<<< HEAD
-/* cap_rights_t defined in api/types.bf */
-=======
 /* seL4_CapRights_t defined in mode/api/shared_types.bf */
 
->>>>>>> 5dfbfcbf
 typedef word_t prio_t;
 typedef uint64_t time_t;
 typedef uint64_t ticks_t;
