--- conflicted
+++ resolved
@@ -23,10 +23,6 @@
 
 /* cap_rights_t defined in api/types.bf */
 typedef word_t prio_t;
-<<<<<<< HEAD
-typedef word_t cptr_t;
-=======
->>>>>>> a49035fb
 typedef uint64_t time_t;
 typedef uint64_t ticks_t;
 
