--- conflicted
+++ resolved
@@ -14,32 +14,8 @@
 #include <object/structures.h>
 #include <types.h>
 
-<<<<<<< HEAD
-static inline void
-copyMessageToRegisters(tcb_t *sender, tcb_t *receiver, const register_t message[], word_t length)
-{
-    /* set mrs that are passed in registers */
-    int i;
-    for (i = 0; i < MIN(length, n_msgRegisters); i++) {
-        register_t r = message[i];
-        word_t v = getRegister(sender, msgRegisters[i]);
-        setRegister(receiver, r, sanitiseRegister(r, v));
-    }
-
-    /* set mrs that are passed in ipc buffer */
-    word_t *sendBuf = lookupIPCBuffer(false, sender);
-    if (i < length && sendBuf) {
-        for (; i < length; i++) {
-            register_t r = message[i];
-            word_t v = sendBuf[i + 1];
-            setRegister(receiver, r, sanitiseRegister(r, v));
-        }
-    }
-}
-=======
 word_t setMRs_fault(tcb_t *sender, tcb_t* receiver, word_t *receiveIPCBuffer);
 word_t Arch_setMRs_fault(tcb_t *sender, tcb_t* receiver, word_t *receiveIPCBuffer, word_t faultType);
->>>>>>> 5dfbfcbf
 
 bool_t handleFaultReply(tcb_t *receiver, tcb_t *sender);
 bool_t Arch_handleFaultReply(tcb_t *receiver, tcb_t *sender, word_t faultType);
