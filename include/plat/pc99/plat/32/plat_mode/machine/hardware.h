--- conflicted
+++ resolved
@@ -37,17 +37,4 @@
  * virtually and physically) */
 #define KERNEL_BASE_OFFSET BASE_OFFSET
 
-<<<<<<< HEAD
-void handleReservedIRQ(irq_t irq);
-void maskInterrupt(bool_t mask, irq_t irq);
-void ackInterrupt(irq_t irq);
-irq_t getActiveIRQ(void);
-bool_t isIRQPending(void);
-void setInterruptMode(irq_t irq, bool_t levelTrigger, bool_t polarityLow);
-void resetTimer(void);
-
-void handleSpuriousIRQ(void);
-
-=======
->>>>>>> 6729ce78
 #endif