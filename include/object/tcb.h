/*
 * Copyright 2014, General Dynamics C4 Systems
 *
 * This software may be distributed and modified according to the terms of
 * the GNU General Public License version 2. Note that NO WARRANTY is provided.
 * See "LICENSE_GPLv2.txt" for details.
 *
 * @TAG(GD_GPL)
 */

#ifndef __OBJECT_TCB_H
#define __OBJECT_TCB_H

#include <types.h>
#include <api/failures.h>
#include <object/structures.h>
#include <object/schedcontext.h>

#include <arch/object/tcb.h>
#include <object/cnode.h>

#ifdef DEBUG
/* Maximum length of the tcb name, including null terminator */
#define TCB_NAME_LENGTH (BIT(TCB_BLOCK_SIZE_BITS) - BIT(TCB_SIZE_BITS) - sizeof(tcb_t))
#endif

struct tcb_queue {
    tcb_t *head;
    tcb_t *end;
};
typedef struct tcb_queue tcb_queue_t;

void tcbSchedEnqueue(tcb_t *tcb);
void tcbSchedAppend(tcb_t *tcb);
void tcbSchedDequeue(tcb_t *tcb);

void tcbReleaseRemove(tcb_t *tcb);
void tcbReleaseEnqueue(tcb_t *tcb);
tcb_t *tcbReleaseDequeue(void);

tcb_queue_t tcbEPAppend(tcb_t *tcb, tcb_queue_t queue);
tcb_queue_t tcbEPDequeue(tcb_t *tcb, tcb_queue_t queue);
tcb_queue_t tcbEPReorder(tcb_t *tcb, tcb_queue_t queue, prio_t oldPrio);

void setupCallerCap(tcb_t *sender, tcb_t *receiver, sched_context_t *sched_context);
void deleteCallerCap(tcb_t *receiver);

word_t copyMRs(tcb_t *sender, word_t *sendBuf, tcb_t *receiver,
               word_t *recvBuf, word_t n);
exception_t decodeTCBInvocation(word_t invLabel, word_t length, cap_t cap,
                                cte_t* slot, extra_caps_t excaps, bool_t call,
                                word_t *buffer);
exception_t decodeCopyRegisters(cap_t cap, word_t length,
                                extra_caps_t excaps, word_t *buffer);
exception_t decodeReadRegisters(cap_t cap, word_t length, bool_t call,
                                word_t *buffer);
exception_t decodeWriteRegisters(cap_t cap, word_t length, word_t *buffer);
exception_t decodeTCBConfigure(cap_t cap, word_t length,
                               cte_t* slot, extra_caps_t rootCaps, word_t *buffer);
exception_t decodeSetPriority(cap_t cap, word_t length, word_t *buffer);
exception_t decodeSetMaxPriority(cap_t cap, word_t length, word_t *buffer);
exception_t decodeSetIPCBuffer(cap_t cap, word_t length,
                               cte_t* slot, extra_caps_t excaps, word_t *buffer);
exception_t decodeSetSpace(cap_t cap, word_t length,
<<<<<<< HEAD
                           cte_t* slot, extra_caps_t extraCaps, word_t *buffer);
exception_t decodeBindNotification(cap_t cap, extra_caps_t extraCaps);
=======
                           cte_t* slot, extra_caps_t excaps, word_t *buffer);
exception_t decodeDomainInvocation(word_t invLabel, word_t length,
                                   extra_caps_t excaps, word_t *buffer);
exception_t decodeBindNotification(cap_t cap, extra_caps_t excaps);
>>>>>>> 2dd7b04c
exception_t decodeUnbindNotification(cap_t cap);

enum thread_control_flag {
    thread_control_update_priority = 0x1,
    thread_control_update_ipc_buffer = 0x2,
    thread_control_update_space = 0x4,
    thread_control_update_sc = 0x8,
    thread_control_update_all = 0xF,
};

typedef word_t thread_control_flag_t;

exception_t invokeTCB_Suspend(tcb_t *thread);
exception_t invokeTCB_Resume(tcb_t *thread);
exception_t invokeTCB_ThreadControl(tcb_t *target, cte_t* slot, cptr_t faultep,
                                    seL4_Prio_t priority, cap_t cRoot_newCap,
                                    cte_t *cRoot_srcSlot, cap_t vRoot_newCap,
                                    cte_t *vRoot_srcSlot, word_t bufferAddr,
                                    cap_t bufferCap, cte_t *bufferSrcSlot,
                                    sched_context_t *sched_context,
                                    thread_control_flag_t updateFlags);
exception_t invokeTCB_CopyRegisters(tcb_t *dest, tcb_t *src,
                                    bool_t suspendSource, bool_t resumeTarget,
                                    bool_t transferFrame, bool_t transferInteger,
                                    word_t transferArch);
exception_t invokeTCB_ReadRegisters(tcb_t *src, bool_t suspendSource,
                                    word_t n, word_t arch, bool_t call);
exception_t invokeTCB_WriteRegisters(tcb_t *dest, bool_t resumeTarget,
                                     word_t n, word_t arch, word_t *buffer);
exception_t invokeTCB_NotificationControl(tcb_t *tcb, notification_t *ntfnPtr);

cptr_t PURE getExtraCPtr(word_t *bufferPtr, word_t i);
void setExtraBadge(word_t *bufferPtr, word_t badge, word_t i);

exception_t lookupExtraCaps(tcb_t* thread, word_t *bufferPtr, seL4_MessageInfo_t info);
#ifdef DEBUG
void setThreadName(tcb_t *thread, const char *name);
#endif

#endif<|MERGE_RESOLUTION|>--- conflicted
+++ resolved
@@ -62,15 +62,8 @@
 exception_t decodeSetIPCBuffer(cap_t cap, word_t length,
                                cte_t* slot, extra_caps_t excaps, word_t *buffer);
 exception_t decodeSetSpace(cap_t cap, word_t length,
-<<<<<<< HEAD
-                           cte_t* slot, extra_caps_t extraCaps, word_t *buffer);
-exception_t decodeBindNotification(cap_t cap, extra_caps_t extraCaps);
-=======
                            cte_t* slot, extra_caps_t excaps, word_t *buffer);
-exception_t decodeDomainInvocation(word_t invLabel, word_t length,
-                                   extra_caps_t excaps, word_t *buffer);
 exception_t decodeBindNotification(cap_t cap, extra_caps_t excaps);
->>>>>>> 2dd7b04c
 exception_t decodeUnbindNotification(cap_t cap);
 
 enum thread_control_flag {
