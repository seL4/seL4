--- conflicted
+++ resolved
@@ -11,59 +11,7 @@
 #ifndef __TYPES_H
 #define __TYPES_H
 
-<<<<<<< HEAD
-#include <stdint.h>
-#include <api/types.h>
-#include <object/structures.h>
-#include <arch/types.h>
-
-enum _bool {
-    false = 0,
-    true  = 1
-};
-typedef uint32_t bool_t;
-
-typedef struct region {
-    pptr_t start;
-    pptr_t end;
-} region_t;
-
-typedef struct p_region {
-    paddr_t start;
-    paddr_t end;
-} p_region_t;
-
-typedef struct v_region {
-    vptr_t start;
-    vptr_t end;
-} v_region_t;
-
-#define REG_EMPTY (region_t){ .start = 0, .end = 0 }
-#define P_REG_EMPTY (p_region_t){ .start = 0, .end = 0 }
-
-struct pde_range {
-    pde_t *pd;
-    unsigned int start;
-    unsigned int length;
-};
-typedef struct pde_range pde_range_t;
-
-struct pte_range {
-    pte_t *pt;
-    unsigned int start;
-    unsigned int length;
-};
-typedef struct pte_range pte_range_t;
-
-typedef cte_t *cte_ptr_t;
-
-struct extra_caps {
-    cte_ptr_t excaprefs[seL4_MsgMaxExtraCaps];
-};
-typedef struct extra_caps extra_caps_t;
-=======
 #include <basic_types.h>
 #include <compound_types.h>
->>>>>>> e581882c
 
 #endif