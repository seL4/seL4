/*
 * Copyright 2014, General Dynamics C4 Systems
 *
 * This software may be distributed and modified according to the terms of
 * the GNU General Public License version 2. Note that NO WARRANTY is provided.
 * See "LICENSE_GPLv2.txt" for details.
 *
 * @TAG(GD_GPL)
 */

#ifndef __ARCH_OBJECT_STRUCTURES_H
#define __ARCH_OBJECT_STRUCTURES_H

#include <assert.h>
#include <config.h>
#include <util.h>
#include <api/types.h>
#include <arch/types.h>
#include <arch/object/structures_gen.h>
#include <arch/machine/hardware.h>
#include <arch/machine/registerset.h>
#include <plat/machine/hardware_gen.h>

/* Object sizes*/
#define EP_SIZE_BITS  4
#define NTFN_SIZE_BITS 4
#define CTE_SIZE_BITS 4
#define TCB_BLOCK_SIZE_BITS 10

enum tcb_arch_cnode_index {
    /* VSpace root for running any associated VCPU in */
    tcbArchEPTRoot = tcbCNodeEntries,
    tcbArchCNodeEntries
};

typedef struct arch_tcb {
    user_context_t tcbContext;

#ifdef CONFIG_VTX
    /* Pointer to associated VCPU. NULL if not associated.
     * tcb->vcpu->tcb == tcb. */
    struct vcpu *vcpu;
#endif
} arch_tcb_t;
#ifdef CONFIG_VTX
/* Access to the VCPU element of the tcb is done through a hard coded offset in traps.S
 * this assert makes sure they remain consistent. If this assert fails update the
 * offset in traps.S, and match it here */
compile_assert(vcpu_offset_correct, __builtin_offsetof(struct arch_tcb, vcpu) == 0x250);
#endif

/* sizeof (tcb_t) + sizeof (arch_tcb_t) */
#ifdef CONFIG_VTX
#define EXPECTED_TCB_SIZE 664
#else
#define EXPECTED_TCB_SIZE 660
#endif

#define GDT_NULL    0
#define GDT_CS_0    1
#define GDT_DS_0    2
#define GDT_CS_3    3
#define GDT_DS_3    4
#define GDT_TSS     5
#define GDT_TLS     6
#define GDT_IPCBUF  7
#define GDT_ENTRIES 8

#define SEL_NULL    GDT_NULL
#define SEL_CS_0    (GDT_CS_0 << 3)
#define SEL_DS_0    (GDT_DS_0 << 3)
#define SEL_CS_3    ((GDT_CS_3 << 3) | 3)
#define SEL_DS_3    ((GDT_DS_3 << 3) | 3)
#define SEL_TSS     (GDT_TSS << 3)
#define SEL_TLS     ((GDT_TLS << 3) | 3)
#define SEL_IPCBUF  ((GDT_IPCBUF << 3) | 3)

#define IDT_ENTRIES 256

#ifdef CONFIG_PAE_PAGING
#define PDPTE_SIZE_BITS 3
#define PDPT_BITS    2
#define PDE_SIZE_BITS  3
#define PD_BITS      9
#define PTE_SIZE_BITS 3
#define PT_BITS      9
#else
#define PDPTE_SIZE_BITS 0
#define PDPT_BITS 0
#define PDE_SIZE_BITS  2
#define PD_BITS      10
#define PTE_SIZE_BITS 2
#define PT_BITS      10
#endif

#define PDPTE_PTR(r)   ((pdpte_t *)(r))
#define PDPTE_PTR_PTR(r) ((pdpte_t**)(r))
#define PDPTE_REF(p)   ((word_t)(p))

#define PDPT_SIZE_BITS (PDPT_BITS + PDPTE_SIZE_BITS)
#define PDPT_PTR(r)    ((pdpte_t*)(r))
<<<<<<< HEAD
#define PDPT_REF(p)   ((unsigned int)(p))
=======
#define PDPT_PREF(p)   ((word_t)(p))
>>>>>>> 9d7f917d

#define PDE_PTR(r)     ((pde_t *)(r))
#define PDE_PTR_PTR(r) ((pde_t **)(r))
#define PDE_REF(p)     ((word_t)(p))

#define PD_SIZE_BITS (PD_BITS + PDE_SIZE_BITS)
#define PD_PTR(r)    ((pde_t *)(r))
#define PD_REF(p)    ((word_t)(p))

#define PTE_PTR(r)    ((pte_t *)(r))
#define PTE_REF(p)    ((word_t)(p))

#define PT_SIZE_BITS (PT_BITS + PTE_SIZE_BITS)
#define PT_PTR(r)    ((pte_t *)(r))
#define PT_REF(p)    ((word_t)(p))

#ifdef CONFIG_IOMMU

#define VTD_RT_SIZE_BITS  12

#define VTD_CTE_SIZE_BITS 3
#define VTD_CTE_PTR(r)    ((vtd_cte_t*)(r))
#define VTD_CTE_REF(p)    ((unsigned int)(p))
#define VTD_CT_BITS       9
#define VTD_CT_SIZE_BITS  (VTD_CT_BITS + VTD_CTE_SIZE_BITS)

#define VTD_PTE_SIZE_BITS 3
#define VTD_PTE_PTR(r)    ((vtd_pte_t*)(r))
#define VTD_PTE_REF(p)    ((unsigned int)(p))
#define VTD_PT_BITS       9
#define VTD_PT_SIZE_BITS  (VTD_PT_BITS + VTD_PTE_SIZE_BITS)
#define VTD_PT_REF(p)     ((unsigned int)(p))

#endif

#ifdef CONFIG_VTX

#define EPT_PDPTE_SIZE_BITS  3
#define EPT_PDPTE_PTR(r)     ((ept_pdpte_t *)(r))
#define EPT_PDPTE_PTR_PTR(r) ((ept_pdpte_t **)(r))
#define EPT_PDPTE_REF(p)     ((unsigned int)(p))

#define EPT_PDPT_BITS      9
#define EPT_PDPT_SIZE_BITS (EPT_PDPT_BITS+EPT_PDPTE_SIZE_BITS)
#define EPT_PML4_SIZE_BITS (EPT_PDPT_SIZE_BITS+1)
#define EPT_PDPT_PTR(r)    ((ept_pdpte_t *)(r))
#define EPT_PDPT_REF(p)    ((unsigned int)(p))
#define EPT_PDPT_OFFSET    (1 << EPT_PDPT_SIZE_BITS)

#define EPT_PDE_SIZE_BITS  3
#define EPT_PDE_PTR(r)     ((ept_pde_t *)(r))
#define EPT_PDE_PTR_PTR(r) ((ept_pde_t **)(r))
#define EPT_PDE_REF(p)     ((unsigned int)(p))

#define EPT_PD_BITS      9
#define EPT_PD_SIZE_BITS (PD_BITS+PDE_SIZE_BITS)
#define EPT_PD_PTR(r)    ((ept_pde_t *)(r))
#define EPT_PD_REF(p)    ((unsigned int)(p))

#define EPT_PTE_SIZE_BITS 3
#define EPT_PTE_PTR(r)    ((ept_pte_t *)(r))
#define EPT_PTE_REF(p)    ((unsigned int)(p))

#define EPT_PT_BITS      9
#define EPT_PT_SIZE_BITS (PT_BITS+PTE_SIZE_BITS)
#define EPT_PT_PTR(r)    ((ept_pte_t *)(r))
#define EPT_PT_REF(p)    ((unsigned int)(p))

#define VTX_VCPU_BITS 14

/* Generate a vcpu_t pointer from a vcpu block reference */
#define VCPU_PTR(r)       ((vcpu_t *)(r))
#define VCPU_REF(p)       ((unsigned int)(p))
#endif

/* helper structure for filling descriptor registers */
typedef struct gdt_idt_ptr {
    uint16_t limit;
    uint16_t basel;
    uint16_t baseh;
} gdt_idt_ptr_t;

compile_assert(gdt_idt_ptr_packed,
               sizeof(gdt_idt_ptr_t) == sizeof(uint16_t) * 3)

#define WORD_SIZE_BITS 2

enum vm_rights {
    VMKernelOnly = 1,
    VMReadOnly = 2,
    VMReadWrite = 3
};
typedef word_t vm_rights_t;

<<<<<<< HEAD
static inline unsigned int CONST
=======
enum asidSizeConstants {
    asidHighBits = 6,
    asidLowBits = 10
};

struct asid_pool {
    void* array[BIT(asidLowBits)];
};

typedef struct asid_pool asid_pool_t;

#define ASID_POOL_BITS      asidLowBits
#define ASID_POOL_SIZE_BITS (ASID_POOL_BITS + WORD_SIZE_BITS)
#define ASID_POOL_PTR(r)    ((asid_pool_t*)r)
#define ASID_POOL_REF(p)    ((word_t)p)
#define ASID_BITS           (asidHighBits + asidLowBits)
#define nASIDPools          BIT(asidHighBits)
#define ASID_LOW(a)         (a & MASK(asidLowBits))
#define ASID_HIGH(a)        ((a >> asidLowBits) & MASK(asidHighBits))

static inline asid_t CONST
cap_frame_cap_get_capFMappedASID(cap_t cap)
{
    return
        (cap_frame_cap_get_capFMappedASIDHigh(cap) << asidLowBits) +
        cap_frame_cap_get_capFMappedASIDLow(cap);
}

static inline cap_t CONST
cap_frame_cap_set_capFMappedASID(cap_t cap, word_t asid)
{
    cap = cap_frame_cap_set_capFMappedASIDLow(cap, ASID_LOW(asid));
    return cap_frame_cap_set_capFMappedASIDHigh(cap, ASID_HIGH(asid));
}

static inline asid_t PURE
cap_frame_cap_ptr_get_capFMappedASID(cap_t* cap)
{
    return cap_frame_cap_get_capFMappedASID(*cap);
}

static inline void
cap_frame_cap_ptr_set_capFMappedASID(cap_t* cap, asid_t asid)
{
    *cap = cap_frame_cap_set_capFMappedASID(*cap, asid);
}

static inline asid_t PURE
cap_get_capMappedASID(cap_t cap)
{
    cap_tag_t ctag;

    ctag = cap_get_capType(cap);

    switch (ctag) {
    case cap_pdpt_cap:
        return cap_pdpt_cap_get_capPDPTMappedASID(cap);

    case cap_page_directory_cap:
        return cap_page_directory_cap_get_capPDMappedASID(cap);

    default:
        fail("Invalid arch cap type");
    }
}

static inline word_t CONST
>>>>>>> 9d7f917d
cap_get_archCapSizeBits(cap_t cap)
{
    cap_tag_t ctag;

    ctag = cap_get_capType(cap);

    switch (ctag) {
    case cap_frame_cap:
        return pageBitsForSize(cap_frame_cap_get_capFSize(cap));

    case cap_page_table_cap:
        return PT_SIZE_BITS;

    case cap_page_directory_cap:
        return PD_SIZE_BITS;

    case cap_pdpt_cap:
        return PDPT_SIZE_BITS;
#ifdef CONFIG_VTX
    case cap_vcpu_cap:
        return VTX_VCPU_BITS;
#endif
    case cap_io_port_cap:
        return 0;
#ifdef CONFIG_IOMMU
    case cap_io_space_cap:
        return 0;

    case cap_io_page_table_cap:
        return VTD_PT_SIZE_BITS;
#endif

    case cap_ipi_cap:
        return 0;

#ifdef CONFIG_VTX
    case cap_ept_page_directory_pointer_table_cap:
        return EPT_PML4_SIZE_BITS;

    case cap_ept_page_directory_cap:
        return EPT_PD_SIZE_BITS;

    case cap_ept_page_table_cap:
        return EPT_PT_SIZE_BITS;
#endif


    default:
        fail("Invalid arch cap type");
    }
}

static inline void * CONST
cap_get_archCapPtr(cap_t cap)
{
    cap_tag_t ctag;

    ctag = cap_get_capType(cap);

    switch (ctag) {

    case cap_frame_cap:
        return (void *)(cap_frame_cap_get_capFBasePtr(cap));

    case cap_page_table_cap:
        return PD_PTR(cap_page_table_cap_get_capPTBasePtr(cap));

    case cap_page_directory_cap:
        return PT_PTR(cap_page_directory_cap_get_capPDBasePtr(cap));

    case cap_pdpt_cap:
        return PDPT_PTR(cap_pdpt_cap_get_capPDPTBasePtr(cap));

#ifdef CONFIG_VTX
    case cap_vcpu_cap:
        return (void*)(cap_vcpu_cap_get_capVCPUPtr(cap));
#endif
    case cap_io_port_cap:
        return NULL;
#ifdef CONFIG_IOMMU
    case cap_io_space_cap:
        return NULL;

    case cap_io_page_table_cap:
        return (void *)(cap_io_page_table_cap_get_capIOPTBasePtr(cap));
#endif

    case cap_ipi_cap:
        return NULL;

#ifdef CONFIG_VTX
    case cap_ept_page_directory_pointer_table_cap:
        return EPT_PDPT_PTR((uint32_t)cap_ept_page_directory_pointer_table_cap_get_capPDPTBasePtr(cap) - EPT_PDPT_OFFSET);

    case cap_ept_page_directory_cap:
        return EPT_PD_PTR(cap_ept_page_directory_cap_get_capPDBasePtr(cap));

    case cap_ept_page_table_cap:
        return EPT_PT_PTR(cap_ept_page_table_cap_get_capPTBasePtr(cap));
#endif

    default:
        fail("Invalid arch cap type");
    }
}

#endif<|MERGE_RESOLUTION|>--- conflicted
+++ resolved
@@ -99,11 +99,7 @@
 
 #define PDPT_SIZE_BITS (PDPT_BITS + PDPTE_SIZE_BITS)
 #define PDPT_PTR(r)    ((pdpte_t*)(r))
-<<<<<<< HEAD
-#define PDPT_REF(p)   ((unsigned int)(p))
-=======
-#define PDPT_PREF(p)   ((word_t)(p))
->>>>>>> 9d7f917d
+#define PDPT_REF(p)    ((word_t)(p))
 
 #define PDE_PTR(r)     ((pde_t *)(r))
 #define PDE_PTR_PTR(r) ((pde_t **)(r))
@@ -198,77 +194,7 @@
 };
 typedef word_t vm_rights_t;
 
-<<<<<<< HEAD
-static inline unsigned int CONST
-=======
-enum asidSizeConstants {
-    asidHighBits = 6,
-    asidLowBits = 10
-};
-
-struct asid_pool {
-    void* array[BIT(asidLowBits)];
-};
-
-typedef struct asid_pool asid_pool_t;
-
-#define ASID_POOL_BITS      asidLowBits
-#define ASID_POOL_SIZE_BITS (ASID_POOL_BITS + WORD_SIZE_BITS)
-#define ASID_POOL_PTR(r)    ((asid_pool_t*)r)
-#define ASID_POOL_REF(p)    ((word_t)p)
-#define ASID_BITS           (asidHighBits + asidLowBits)
-#define nASIDPools          BIT(asidHighBits)
-#define ASID_LOW(a)         (a & MASK(asidLowBits))
-#define ASID_HIGH(a)        ((a >> asidLowBits) & MASK(asidHighBits))
-
-static inline asid_t CONST
-cap_frame_cap_get_capFMappedASID(cap_t cap)
-{
-    return
-        (cap_frame_cap_get_capFMappedASIDHigh(cap) << asidLowBits) +
-        cap_frame_cap_get_capFMappedASIDLow(cap);
-}
-
-static inline cap_t CONST
-cap_frame_cap_set_capFMappedASID(cap_t cap, word_t asid)
-{
-    cap = cap_frame_cap_set_capFMappedASIDLow(cap, ASID_LOW(asid));
-    return cap_frame_cap_set_capFMappedASIDHigh(cap, ASID_HIGH(asid));
-}
-
-static inline asid_t PURE
-cap_frame_cap_ptr_get_capFMappedASID(cap_t* cap)
-{
-    return cap_frame_cap_get_capFMappedASID(*cap);
-}
-
-static inline void
-cap_frame_cap_ptr_set_capFMappedASID(cap_t* cap, asid_t asid)
-{
-    *cap = cap_frame_cap_set_capFMappedASID(*cap, asid);
-}
-
-static inline asid_t PURE
-cap_get_capMappedASID(cap_t cap)
-{
-    cap_tag_t ctag;
-
-    ctag = cap_get_capType(cap);
-
-    switch (ctag) {
-    case cap_pdpt_cap:
-        return cap_pdpt_cap_get_capPDPTMappedASID(cap);
-
-    case cap_page_directory_cap:
-        return cap_page_directory_cap_get_capPDMappedASID(cap);
-
-    default:
-        fail("Invalid arch cap type");
-    }
-}
-
 static inline word_t CONST
->>>>>>> 9d7f917d
 cap_get_archCapSizeBits(cap_t cap)
 {
     cap_tag_t ctag;
