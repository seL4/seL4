/*
 * Copyright 2014, General Dynamics C4 Systems
 *
 * This software may be distributed and modified according to the terms of
 * the GNU General Public License version 2. Note that NO WARRANTY is provided.
 * See "LICENSE_GPLv2.txt" for details.
 *
 * @TAG(GD_GPL)
 */

#ifndef __MODE_OBJECT_STRUCTURES_H
#define __MODE_OBJECT_STRUCTURES_H

<<<<<<< HEAD
/* Object sizes*/
#define EP_SIZE_BITS  4
#define NTFN_SIZE_BITS 5
#define CTE_SIZE_BITS 4
#define TCB_BLOCK_SIZE_BITS 10
=======
>>>>>>> cfcaf49c
/* update this when you modify the tcb struct */
#define EXPECTED_TCB_SIZE 690

#define GDT_NULL    0
#define GDT_CS_0    1
#define GDT_DS_0    2
#define GDT_CS_3    3
#define GDT_DS_3    4
#define GDT_TSS     5
#define GDT_TLS     6
#define GDT_IPCBUF  7
#define GDT_ENTRIES 8

#ifdef CONFIG_PAE_PAGING
#define PDPTE_SIZE_BITS 3
#define PDPT_BITS    2
#define PDE_SIZE_BITS  3
#define PD_BITS      9
#define PTE_SIZE_BITS 3
#define PT_BITS      9
#define X86_GLOBAL_VSPACE_ROOT ia32KSGlobalPDPT
typedef pdpte_t vspace_root_t;
#else
#define PDPTE_SIZE_BITS 0
#define PDPT_BITS 0
#define PDE_SIZE_BITS  2
#define PD_BITS      10
#define PTE_SIZE_BITS 2
#define PT_BITS      10
#define X86_GLOBAL_VSPACE_ROOT ia32KSGlobalPD
typedef pde_t vspace_root_t;
#endif

#define PDPTE_PTR(r)   ((pdpte_t *)(r))
#define PDPTE_PTR_PTR(r) ((pdpte_t**)(r))
#define PDPTE_REF(p)   ((word_t)(p))

compile_assert(pdpt_size_bits_sane, PDPT_BITS + PDPTE_SIZE_BITS == seL4_PDPTBits)
#define PDPT_PTR(r)    ((pdpte_t*)(r))
#define PDPT_PREF(p)   ((word_t)(p))

#define PDE_PTR(r)     ((pde_t *)(r))
#define PDE_PTR_PTR(r) ((pde_t **)(r))
#define PDE_REF(p)     ((word_t)(p))

compile_assert(pd_size_sane, PD_BITS + PDE_SIZE_BITS == seL4_PageDirBits)
#define PD_PTR(r)    ((pde_t *)(r))
#define PD_REF(p)    ((word_t)(p))

#define PTE_PTR(r)    ((pte_t *)(r))
#define PTE_REF(p)    ((word_t)(p))

compile_assert(pt_size_sane, PT_BITS + PTE_SIZE_BITS == seL4_PageTableBits)
#define PT_PTR(r)    ((pte_t *)(r))
#define PT_REF(p)    ((word_t)(p))

compile_assert(gdt_idt_ptr_packed,
               sizeof(gdt_idt_ptr_t) == sizeof(uint16_t) * 3)

#define WORD_SIZE_BITS 2

enum asidSizeConstants {
    asidHighBits = 2,
    asidLowBits = 10
};

struct asid_pool {
    void* array[BIT(asidLowBits)];
};

typedef struct asid_pool asid_pool_t;

#define ASID_POOL_BITS      asidLowBits
compile_assert(asid_pool_bits_sane, ASID_POOL_BITS + WORD_SIZE_BITS == seL4_ASIDPoolBits)
#define ASID_POOL_PTR(r)    ((asid_pool_t*)r)
#define ASID_POOL_REF(p)    ((word_t)p)
#define ASID_BITS           (asidHighBits + asidLowBits)
#define nASIDPools          BIT(asidHighBits)
#define ASID_LOW(a)         (a & MASK(asidLowBits))
#define ASID_HIGH(a)        ((a >> asidLowBits) & MASK(asidHighBits))

static inline asid_t CONST
cap_frame_cap_get_capFMappedASID(cap_t cap)
{
    return
        (cap_frame_cap_get_capFMappedASIDHigh(cap) << asidLowBits) +
        cap_frame_cap_get_capFMappedASIDLow(cap);
}

static inline cap_t CONST
cap_frame_cap_set_capFMappedASID(cap_t cap, word_t asid)
{
    cap = cap_frame_cap_set_capFMappedASIDLow(cap, ASID_LOW(asid));
    return cap_frame_cap_set_capFMappedASIDHigh(cap, ASID_HIGH(asid));
}

static inline asid_t PURE
cap_frame_cap_ptr_get_capFMappedASID(cap_t* cap)
{
    return cap_frame_cap_get_capFMappedASID(*cap);
}

static inline void
cap_frame_cap_ptr_set_capFMappedASID(cap_t* cap, asid_t asid)
{
    *cap = cap_frame_cap_set_capFMappedASID(*cap, asid);
}

static inline asid_t PURE
cap_get_capMappedASID(cap_t cap)
{
    cap_tag_t ctag;

    ctag = cap_get_capType(cap);

    switch (ctag) {
    case cap_pdpt_cap:
        return cap_pdpt_cap_get_capPDPTMappedASID(cap);

    case cap_page_directory_cap:
        return cap_page_directory_cap_get_capPDMappedASID(cap);

    default:
        fail("Invalid arch cap type");
    }
}

static inline word_t CONST
cap_get_archCapSizeBits(cap_t cap)
{
    cap_tag_t ctag;

    ctag = cap_get_capType(cap);

    switch (ctag) {
    case cap_frame_cap:
        return pageBitsForSize(cap_frame_cap_get_capFSize(cap));

    case cap_page_table_cap:
        return seL4_PageTableBits;

    case cap_page_directory_cap:
        return seL4_PageDirBits;

    case cap_pdpt_cap:
        return seL4_PDPTBits;

    case cap_io_port_cap:
        return 0;
    case cap_io_space_cap:
        return 0;

    case cap_io_page_table_cap:
        return VTD_PT_SIZE_BITS;
    case cap_asid_control_cap:
        return 0;

    case cap_asid_pool_cap:
        return seL4_ASIDPoolBits;

    default:
        fail("Invalid arch cap type");
    }
}

static inline void * CONST
cap_get_archCapPtr(cap_t cap)
{
    cap_tag_t ctag;

    ctag = cap_get_capType(cap);

    switch (ctag) {

    case cap_frame_cap:
        return (void *)(cap_frame_cap_get_capFBasePtr(cap));

    case cap_page_table_cap:
        return PD_PTR(cap_page_table_cap_get_capPTBasePtr(cap));

    case cap_page_directory_cap:
        return PT_PTR(cap_page_directory_cap_get_capPDBasePtr(cap));

    case cap_pdpt_cap:
        return PDPT_PTR(cap_pdpt_cap_get_capPDPTBasePtr(cap));

    case cap_io_port_cap:
        return NULL;

    case cap_io_space_cap:
        return NULL;

    case cap_io_page_table_cap:
        return (void *)(cap_io_page_table_cap_get_capIOPTBasePtr(cap));

    case cap_asid_control_cap:
        return NULL;

    case cap_asid_pool_cap:
        return ASID_POOL_PTR(cap_asid_pool_cap_get_capASIDPool(cap));

    default:
        fail("Invalid arch cap type");
    }
}

static inline pte_t
x86_make_device_pte(paddr_t phys)
{
    return pte_new(
               phys,   /* page_base_address    */
               0,      /* avl                  */
               1,      /* global               */
               0,      /* pat                  */
               0,      /* dirty                */
               0,      /* accessed             */
               1,      /* cache_disabled       */
               1,      /* write_through        */
               0,      /* super_user           */
               1,      /* read_write           */
               1       /* present              */
           );
}

static inline pte_t
x86_make_empty_pte(void)
{
    return pte_new(
               0,      /* page_base_address    */
               0,      /* avl                  */
               0,      /* global               */
               0,      /* pat                  */
               0,      /* dirty                */
               0,      /* accessed             */
               0,      /* cache_disabled       */
               0,      /* write_through        */
               0,      /* super_user           */
               0,      /* read_write           */
               0       /* present              */
           );
}

static inline pde_t
x86_make_pde_mapping(word_t paddr, vm_attributes_t attr)
{
    return pde_pde_large_new(
               paddr,                                   /* page_base_address    */
               vm_attributes_get_ia32PATBit(attr),      /* pat                  */
               0,                                       /* avl_cte_depth        */
               1,                                       /* global               */
               0,                                       /* dirty                */
               0,                                       /* accessed             */
               vm_attributes_get_ia32PCDBit(attr),      /* cache_disabled       */
               vm_attributes_get_ia32PWTBit(attr),      /* write_through        */
               0,                                       /* super_user           */
               1,                                       /* read_write           */
               1                                        /* present              */
           );
}

#endif<|MERGE_RESOLUTION|>--- conflicted
+++ resolved
@@ -11,14 +11,6 @@
 #ifndef __MODE_OBJECT_STRUCTURES_H
 #define __MODE_OBJECT_STRUCTURES_H
 
-<<<<<<< HEAD
-/* Object sizes*/
-#define EP_SIZE_BITS  4
-#define NTFN_SIZE_BITS 5
-#define CTE_SIZE_BITS 4
-#define TCB_BLOCK_SIZE_BITS 10
-=======
->>>>>>> cfcaf49c
 /* update this when you modify the tcb struct */
 #define EXPECTED_TCB_SIZE 690
 
