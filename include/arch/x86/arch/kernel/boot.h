/*
 * Copyright 2014, General Dynamics C4 Systems
 *
 * This software may be distributed and modified according to the terms of
 * the GNU General Public License version 2. Note that NO WARRANTY is provided.
 * See "LICENSE_GPLv2.txt" for details.
 *
 * @TAG(GD_GPL)
 */

#ifndef __ARCH_KERNEL_BOOT_NODE_H
#define __ARCH_KERNEL_BOOT_NODE_H

#include <config.h>
#include <types.h>
#include <arch/kernel/multiboot.h>
#include <arch/kernel/bootinfo.h>
#include <plat/machine/acpi.h>

typedef struct dev_p_regs {
<<<<<<< HEAD
    uint32_t count;
    p_region_t list[10];
=======
    word_t count;
    p_region_t list[CONFIG_MAX_NUM_BOOTINFO_DEVICE_REGIONS];
>>>>>>> 9d7f917d
} dev_p_regs_t;

typedef struct ui_info {
    p_region_t p_reg;     /* region where the userland image lies in */
    int32_t    pv_offset; /* UI virtual address + pv_offset = UI physical address */
    vptr_t     v_entry;   /* entry point (virtual address) of userland image */
} ui_info_t;

typedef struct vesa_info {
    vbe_control_info_t vbe_control_info;
    vbe_mode_info_t vbe_mode_info;
    uint32_t vbe_mode;
    uint32_t vbe_interface_seg;
    uint32_t vbe_interface_off;
    uint32_t vbe_interface_len;
} vesa_info_t;

cap_t create_unmapped_it_frame_cap(pptr_t pptr, bool_t use_large);
cap_t create_mapped_it_frame_cap(cap_t pd_cap, pptr_t pptr, vptr_t vptr, bool_t use_large, bool_t executable);

bool_t init_node_state(
    p_region_t    avail_p_reg,
    p_region_t    sh_p_reg,
    dev_p_regs_t* dev_p_regs,
    ui_info_t     ui_info,
    p_region_t    boot_mem_reuse_p_reg,
    node_id_t     node_id,
    uint32_t      num_nodes,
    cpu_id_t*     cpu_list,
    /* parameters below not modeled in abstract specification */
    pdpte_t*      kernel_pdpt,
    pde_t*        kernel_pd,
    pte_t*        kernel_pt,
    vesa_info_t*  vesa_info,
    ia32_mem_region_t* mem_regions
#ifdef CONFIG_IOMMU
    , cpu_id_t      cpu_id,
    uint32_t      num_drhu,
    paddr_t*      drhu_list,
    acpi_rmrr_list_t *rmrr_list
#endif
);

bool_t init_node_cpu(
    uint32_t apic_khz,
    bool_t   mask_legacy_irqs
);

#endif<|MERGE_RESOLUTION|>--- conflicted
+++ resolved
@@ -18,13 +18,8 @@
 #include <plat/machine/acpi.h>
 
 typedef struct dev_p_regs {
-<<<<<<< HEAD
-    uint32_t count;
+    word_t count;
     p_region_t list[10];
-=======
-    word_t count;
-    p_region_t list[CONFIG_MAX_NUM_BOOTINFO_DEVICE_REGIONS];
->>>>>>> 9d7f917d
 } dev_p_regs_t;
 
 typedef struct ui_info {
