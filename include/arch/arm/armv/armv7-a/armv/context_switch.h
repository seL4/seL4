--- conflicted
+++ resolved
@@ -22,9 +22,6 @@
     writeContextID(hw_asid);
 }
 
-<<<<<<< HEAD
-void armv_contextSwitch(pde_t* cap_pd);
-=======
 static inline void armv_contextSwitch_HWASID(pde_t *cap_pd, hw_asid_t hw_asid)
 {
     /*
@@ -52,6 +49,5 @@
 {
     armv_contextSwitch_HWASID(cap_pd, getHWASID(asid));
 }
->>>>>>> f7a90219
 
 #endif /* __ARMV_CONTEXT_SWITCH_H__ */