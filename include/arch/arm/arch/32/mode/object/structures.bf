--- conflicted
+++ resolved
@@ -468,9 +468,6 @@
     field armPageCacheable 1
 }
 
-<<<<<<< HEAD
-#include <mode/api/shared_types.bf>
-=======
 #ifdef CONFIG_ARM_HYPERVISOR_SUPPORT
 block virq_invalid {
     padding             2
@@ -505,4 +502,5 @@
     tag virq_active     2
 }
 #endif /* CONFIG_ARM_HYPERVISOR_SUPPORT */
->>>>>>> 0a2a9842
+
+#include <mode/api/shared_types.bf>