--- conflicted
+++ resolved
@@ -158,7 +158,7 @@
     tag reply_cap            8
     tag cnode_cap           10
     tag thread_cap          12
-    -- Do not extend even 4-bit caps types beyond 12, as we use 
+    -- Do not extend even 4-bit caps types beyond 12, as we use
     -- 14 (0xe) to determine which caps are 8-bit.
 
     -- 4-bit tag arch caps
@@ -168,18 +168,15 @@
     tag page_table_cap       7
     tag page_directory_cap   9
     tag asid_control_cap    11
-    -- Do not extend odd 4-bit caps types beyond 13, as we use 
+    -- Do not extend odd 4-bit caps types beyond 13, as we use
     -- 15 (0xf) to determine which caps are 8-bit.
 
     -- 8-bit tag caps
     tag irq_control_cap     0x0e
     tag irq_handler_cap     0x1e
     tag zombie_cap          0x2e
-<<<<<<< HEAD
     tag sched_context_cap   0x3e
     tag sched_control_cap   0x4e
-=======
-    tag domain_cap          0x3e
 
     -- 8-bit tag arch caps
 #ifdef CONFIG_ARM_HYPERVISOR_SUPPORT
@@ -192,7 +189,6 @@
     tag io_page_directory_cap   0x2f
     tag io_page_table_cap       0x3f
 #endif
->>>>>>> b92d3f3c
 }
 
 ---- Arch-independent object types
@@ -233,15 +229,12 @@
     tag vm_fault 2
     tag unknown_syscall 3
     tag user_exception 4
-<<<<<<< HEAD
     tag temporal 5
     tag no_fault_handler 6
-=======
 #ifdef CONFIG_ARM_HYPERVISOR_SUPPORT
-    tag vgic_maintenance 5
-    tag vcpu_fault       6
-#endif
->>>>>>> b92d3f3c
+    tag vgic_maintenance 7
+    tag vcpu_fault       8
+#endif
 }
 
 ---- ARM-specific object types
