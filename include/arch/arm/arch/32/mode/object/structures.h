--- conflicted
+++ resolved
@@ -69,12 +69,7 @@
 
 #define PDE_PTR_PTR(r) ((pde_t **)r)
 
-<<<<<<< HEAD
-#define PD_SIZE_BITS (PD_BITS+PDE_SIZE_BITS)
-=======
-#define PD_BITS 12
 compile_assert(pd_size_bits_sane, (PD_BITS + PDE_SIZE_BITS) == seL4_PageDirBits)
->>>>>>> 51ef2239
 #define PD_PTR(r) ((pde_t *)(r))
 #define PD_REF(p) ((unsigned int)p)
 
@@ -89,12 +84,7 @@
 #define PTE_PTR(r) ((pte_t *)r)
 #define PTE_REF(p) ((unsigned int)p)
 
-<<<<<<< HEAD
-#define PT_SIZE_BITS (PT_BITS+PTE_SIZE_BITS)
-=======
-#define PT_BITS 8
 compile_assert(pt_size_bits_sane, PT_BITS + PTE_SIZE_BITS == seL4_PageTableBits)
->>>>>>> 51ef2239
 #define PT_PTR(r) ((pte_t *)r)
 #define PT_REF(p) ((unsigned int)p)
 
