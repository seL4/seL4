--- conflicted
+++ resolved
@@ -6,15 +6,6 @@
 
 #pragma once
 
-<<<<<<< HEAD
-/* Modifiers:
- *  + 1: allow the kernel to release its own boot data region
- *  + 1: possible gap between ELF images and rootserver objects;
- *       see arm/arch_init_freemem
- *   +1: loader specified extra memory
- */
-#define MAX_NUM_FREEMEM_REG (ARRAY_SIZE(avail_p_regs) + MODE_RESERVED + 1 + 1 + 1)
-=======
 #include <config.h>
 #include <plat/machine/devices_gen.h>
 #include <kernel/vspace.h>
@@ -24,17 +15,18 @@
  * +1 for each MODE_RESERVED region, there might be none
  * +1 to allow the kernel to release its own boot data region
  * +1 for a possible gap between ELF images and rootserver objects
+ * +1 loader specified extra memory
  */
-#define MAX_NUM_FREEMEM_REG (ARRAY_SIZE(avail_p_regs) + MODE_RESERVED + 1 + 1)
->>>>>>> 95cfd473
+#define MAX_NUM_FREEMEM_REG (ARRAY_SIZE(avail_p_regs) + MODE_RESERVED + 1 + 1 + 1)
 
 /* The regions reserved by the boot code are:
  * +1 for kernel
  * +1 for device tree binary
  * +1 for user image.
+ * +1 loader specified extra memory
  * +1 for each the MODE_RESERVED region, there might be none
  */
-#define NUM_RESERVED_REGIONS (3 + MODE_RESERVED)
+#define NUM_RESERVED_REGIONS (4 + MODE_RESERVED)
 
 
 /* The maximum number of reserved regions is:
