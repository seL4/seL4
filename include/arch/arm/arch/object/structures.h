--- conflicted
+++ resolved
@@ -11,351 +11,6 @@
 #ifndef __ARCH_OBJECT_STRUCTURES_H
 #define __ARCH_OBJECT_STRUCTURES_H
 
-<<<<<<< HEAD
-#include <assert.h>
-#include <util.h>
-#include <api/types.h>
-#include <arch/types.h>
-#include <arch/object/structures_gen.h>
-#include <arch/machine/hardware.h>
-#include <arch/machine/registerset.h>
-
-/* Object sizes */
-#define EP_SIZE_BITS  4
-#define NTFN_SIZE_BITS 5
-#define CTE_SIZE_BITS 4
-#define TCB_BLOCK_SIZE_BITS (TCB_SIZE_BITS+1)
-typedef struct arch_tcb {
-    /* saved user-level context of thread (72 bytes) */
-    user_context_t tcbContext;
-} arch_tcb_t;
-
-/* Ensure TCB size is sane. */
-#define EXPECTED_TCB_SIZE 168
-
-enum vm_rights {
-    VMNoAccess = 0,
-    VMKernelOnly = 1,
-    VMReadOnly = 2,
-    VMReadWrite = 3
-};
-typedef word_t vm_rights_t;
-
-#define PDE_SIZE_BITS 2
-#define PDE_PTR(r) ((pde_t *)(r))
-#define PDE_REF(p) ((unsigned int)p)
-
-#define PDE_PTR_PTR(r) ((pde_t **)r)
-
-#define PD_BITS 12
-#define PD_SIZE_BITS (PD_BITS+PDE_SIZE_BITS)
-#define PD_PTR(r) ((pde_t *)(r))
-#define PD_REF(p) ((unsigned int)p)
-
-/* Page directory entries (PDEs) */
-enum pde_type {
-    PDEInvalid = 0,
-    PDECoarse  = 1,
-    PDEMapping = 2
-};
-typedef word_t pde_type_t;
-
-#define PTE_SIZE_BITS 2
-#define PTE_PTR(r) ((pte_t *)r)
-#define PTE_REF(p) ((unsigned int)p)
-
-#define PT_BITS 8
-#define PT_SIZE_BITS (PT_BITS+PTE_SIZE_BITS)
-#define PT_PTR(r) ((pte_t *)r)
-#define PT_REF(p) ((unsigned int)p)
-
-#define WORD_SIZE_BITS 2
-
-struct user_data {
-    word_t words[BIT(ARMSmallPageBits) / sizeof(word_t)];
-};
-
-typedef struct user_data user_data_t;
-
-enum asidSizeConstants {
-    asidHighBits = 8,
-    asidLowBits = 10
-};
-
-struct asid_pool {
-    pde_t* array[BIT(asidLowBits)];
-};
-
-typedef struct asid_pool asid_pool_t;
-
-#define ASID_POOL_PTR(r) ((asid_pool_t *)r)
-#define ASID_POOL_REF(p) ((unsigned int)p)
-
-#define HW_ASID_SIZE_BITS 1
-
-#define ASID_POOL_BITS asidLowBits
-#define ASID_POOL_SIZE_BITS (ASID_POOL_BITS+WORD_SIZE_BITS)
-#define ASID_BITS (asidHighBits+asidLowBits)
-
-#define nASIDPools BIT(asidHighBits)
-
-#define ASID_LOW(a) (a & MASK(asidLowBits))
-#define ASID_HIGH(a) ((a >> asidLowBits) & MASK(asidHighBits))
-
-static inline cap_t CONST
-cap_small_frame_cap_set_capFMappedASID(cap_t cap, word_t asid)
-{
-    cap = cap_small_frame_cap_set_capFMappedASIDLow(cap,
-                                                    asid & MASK(asidLowBits));
-    return cap_small_frame_cap_set_capFMappedASIDHigh(cap,
-                                                      (asid >> asidLowBits) & MASK(asidHighBits));
-}
-
-static inline word_t CONST
-cap_small_frame_cap_get_capFMappedASID(cap_t cap)
-{
-    return (cap_small_frame_cap_get_capFMappedASIDHigh(cap) << asidLowBits) +
-           cap_small_frame_cap_get_capFMappedASIDLow(cap);
-}
-
-static inline cap_t CONST
-cap_frame_cap_set_capFMappedASID(cap_t cap, word_t asid)
-{
-    cap = cap_frame_cap_set_capFMappedASIDLow(cap,
-                                              asid & MASK(asidLowBits));
-    return cap_frame_cap_set_capFMappedASIDHigh(cap,
-                                                (asid >> asidLowBits) & MASK(asidHighBits));
-}
-
-static inline word_t CONST
-cap_frame_cap_get_capFMappedASID(cap_t cap)
-{
-    return (cap_frame_cap_get_capFMappedASIDHigh(cap) << asidLowBits) +
-           cap_frame_cap_get_capFMappedASIDLow(cap);
-}
-
-static inline word_t CONST
-generic_frame_cap_get_capFMappedASID(cap_t cap)
-{
-    cap_tag_t ctag;
-
-    ctag = cap_get_capType(cap);
-
-    assert(ctag == cap_small_frame_cap ||
-           ctag == cap_frame_cap);
-
-    if (ctag == cap_small_frame_cap) {
-        return cap_small_frame_cap_get_capFMappedASID(cap);
-    } else {
-        return cap_frame_cap_get_capFMappedASID(cap);
-    }
-}
-
-static inline cap_t CONST
-generic_frame_cap_set_capFMappedAddress(cap_t cap, word_t asid, word_t addr)
-{
-    cap_tag_t ctag;
-
-    ctag = cap_get_capType(cap);
-    assert(ctag == cap_small_frame_cap ||
-           ctag == cap_frame_cap);
-
-    if (ctag == cap_small_frame_cap) {
-        cap = cap_small_frame_cap_set_capFMappedASID(cap, asid);
-        cap = cap_small_frame_cap_set_capFMappedAddress(cap, addr);
-        return cap;
-    } else {
-        cap = cap_frame_cap_set_capFMappedASID(cap, asid);
-        cap = cap_frame_cap_set_capFMappedAddress(cap, addr);
-        return cap;
-    }
-}
-
-static inline void
-generic_frame_cap_ptr_set_capFMappedAddress(cap_t *cap_ptr, word_t asid,
-                                            word_t addr)
-{
-    *cap_ptr = generic_frame_cap_set_capFMappedAddress(*cap_ptr, asid, addr);
-}
-
-static inline vm_rights_t CONST
-generic_frame_cap_get_capFVMRights(cap_t cap)
-{
-    cap_tag_t ctag;
-
-    ctag = cap_get_capType(cap);
-    assert(ctag == cap_small_frame_cap ||
-           ctag == cap_frame_cap);
-
-    switch (ctag) {
-    case cap_small_frame_cap:
-        return cap_small_frame_cap_get_capFVMRights(cap);
-
-    case cap_frame_cap:
-        return cap_frame_cap_get_capFVMRights(cap);
-
-    default:
-        return VMNoAccess;
-    }
-}
-
-static inline word_t CONST
-generic_frame_cap_get_capFBasePtr(cap_t cap)
-{
-    cap_tag_t ctag;
-
-    ctag = cap_get_capType(cap);
-    assert(ctag == cap_small_frame_cap ||
-           ctag == cap_frame_cap);
-
-    switch (ctag) {
-    case cap_small_frame_cap:
-        return cap_small_frame_cap_get_capFBasePtr(cap);
-
-    case cap_frame_cap:
-        return cap_frame_cap_get_capFBasePtr(cap);
-
-    default:
-        return 0;
-    }
-}
-
-static inline word_t CONST
-generic_frame_cap_get_capFSize(cap_t cap)
-{
-    cap_tag_t ctag;
-
-    ctag = cap_get_capType(cap);
-    assert(ctag == cap_small_frame_cap ||
-           ctag == cap_frame_cap);
-
-    switch (ctag) {
-    case cap_small_frame_cap:
-        return ARMSmallPage;
-
-    case cap_frame_cap:
-        return cap_frame_cap_get_capFSize(cap);
-
-    default:
-        return 0;
-    }
-}
-
-static inline word_t CONST
-generic_frame_cap_get_capFIsMapped(cap_t cap)
-{
-    return generic_frame_cap_get_capFMappedASID(cap) != 0;
-}
-
-static inline word_t CONST
-generic_frame_cap_get_capFMappedAddress(cap_t cap)
-{
-    cap_tag_t ctag;
-
-    ctag = cap_get_capType(cap);
-    assert(ctag == cap_small_frame_cap ||
-           ctag == cap_frame_cap);
-
-    if (ctag == cap_small_frame_cap) {
-        return cap_small_frame_cap_get_capFMappedAddress(cap);
-    } else {
-        return cap_frame_cap_get_capFMappedAddress(cap);
-    }
-}
-
-static inline word_t CONST
-cap_get_archCapSizeBits(cap_t cap)
-{
-    cap_tag_t ctag;
-
-    ctag = cap_get_capType(cap);
-
-    switch (ctag) {
-    case cap_small_frame_cap:
-    case cap_frame_cap:
-        return pageBitsForSize(generic_frame_cap_get_capFSize(cap));
-
-    case cap_page_table_cap:
-        return PT_SIZE_BITS;
-
-    case cap_page_directory_cap:
-        return PD_SIZE_BITS;
-
-    case cap_asid_pool_cap:
-        return ASID_POOL_SIZE_BITS;
-
-    case cap_asid_control_cap:
-        return 0;
-
-    default:
-        /* Unreachable, but GCC can't figure that out */
-        return 0;
-    }
-}
-
-static inline void * CONST
-cap_get_archCapPtr(cap_t cap)
-{
-    cap_tag_t ctag;
-
-    ctag = cap_get_capType(cap);
-
-    switch (ctag) {
-
-    case cap_small_frame_cap:
-    case cap_frame_cap:
-        return (void *)(generic_frame_cap_get_capFBasePtr(cap));
-
-    case cap_page_table_cap:
-        return PT_PTR(cap_page_table_cap_get_capPTBasePtr(cap));
-
-    case cap_page_directory_cap:
-        return PD_PTR(cap_page_directory_cap_get_capPDBasePtr(cap));
-
-    case cap_asid_pool_cap:
-        return ASID_POOL_PTR(cap_asid_pool_cap_get_capASIDPool(cap));
-
-    case cap_asid_control_cap:
-        return NULL;
-
-    default:
-        /* Unreachable, but GCC can't figure that out */
-        return NULL;
-    }
-}
-
-/* We need to supply different type getters for the bitfield generated PTE type
- * because there is an implicit third type that PTEs can be. If the type bit is
- * set but the reserved bit is not set, the type of the PTE is invalid, not a
- * large PTE.
- */
-enum { pte_pte_invalid = 2 };
-
-static inline word_t CONST
-pte_get_pteType(pte_t pte)
-{
-    if (pte_get_pteSize(pte) == pte_pte_small) {
-        return pte_pte_small;
-    } else if (pte_pte_large_get_reserved(pte) == 1) {
-        return pte_pte_large;
-    } else {
-        return pte_pte_invalid;
-    }
-}
-
-static inline word_t PURE
-pte_ptr_get_pteType(pte_t *pte_ptr)
-{
-    if (pte_ptr_get_pteSize(pte_ptr) == pte_pte_small) {
-        return pte_pte_small;
-    } else if (pte_pte_large_ptr_get_reserved(pte_ptr) == 1) {
-        return pte_pte_large;
-    } else {
-        return pte_pte_invalid;
-    }
-}
-=======
 #include <mode/object/structures.h>
->>>>>>> 3fc76c25
 
 #endif