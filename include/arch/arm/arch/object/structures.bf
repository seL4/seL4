--- conflicted
+++ resolved
@@ -8,430 +8,4 @@
 -- @TAG(GD_GPL)
 --
 
-<<<<<<< HEAD
--- Default base size: uint32_t
-base 32
-
--- Including the common structures_32.bf is neccessary because
--- we need the structures to be visible here when building
--- the capType
-#include <object/structures_32.bf>
-
----- ARM-specific caps
-
--- 4k frame (these have a separate cap type as there is no room to
--- store their size)
-block small_frame_cap {
-    field capFMappedASIDLow 10
-    field capFVMRights       2
-    field_high capFMappedAddress 20
-
-    field capFMappedASIDHigh 8
-    field_high capFBasePtr  20
-    field capType            4
-}
-
--- 64k, 1M, 16M frames
-block frame_cap {
-    field capFSize           2
-    field capFMappedASIDLow 10
-    field capFVMRights       2
-    field_high capFMappedAddress 18
-
-    padding                  2
-    field capFMappedASIDHigh 8
-    field_high capFBasePtr  18
-    field capType            4
-}
-
--- Second-level page table
-block page_table_cap {
-    padding                   1
-    field capPTIsMapped       1
-    field capPTMappedASID    18
-#ifndef ARM_HYP
-    field_high capPTMappedAddress 12
-#else
-    padding                   1
-    field_high capPTMappedAddress 11
-#endif
-
-    field_high capPTBasePtr  22
-    padding                   6
-    field capType             4
-}
-
--- First-level page table (page directory)
-block page_directory_cap(capPDMappedASID, capPDIsMapped,
-                         capPDBasePtr, capType) {
-    padding                 14
-    field capPDMappedASID   18
-
-    field_high capPDBasePtr 18
-    padding                  9
-    field capPDIsMapped      1
-    field capType            4
-}
-
--- Cap to the table of 2^8 ASID pools
-block asid_control_cap {
-    padding       32
-
-    padding       28
-    field capType  4
-}
-
--- Cap to a pool of 2^10 asids
-block asid_pool_cap {
-    padding                14
-    field capASIDBase      18
-
-    field_high capASIDPool 28
-    field capType          4
-}
-
-#ifdef ARM_HYP
-block vcpu_cap {
-    padding               32
-
-    field_high capVCPUPtr 24
-    field capType         8
-}
-#endif
-
--- NB: odd numbers are arch caps (see isArchCap())
-tagged_union cap capType {
-    mask 4 0xe
-    mask 8 0x0e
-
-    -- 4-bit tag caps
-    tag null_cap             0
-    tag untyped_cap          2
-    tag endpoint_cap         4
-    tag notification_cap     6
-    tag reply_cap            8
-    tag cnode_cap           10
-    tag thread_cap          12
-    -- Do not extend even 4-bit caps types beyond 12, as we use 
-    -- 14 (0xe) to determine which caps are 8-bit.
-
-    -- 4-bit tag arch caps
-    tag small_frame_cap      1
-    tag frame_cap            3
-    tag asid_pool_cap        5
-    tag page_table_cap       7
-    tag page_directory_cap   9
-    tag asid_control_cap    11
-    -- Do not extend odd 4-bit caps types beyond 13, as we use 
-    -- 15 (0xf) to determine which caps are 8-bit.
-
-    -- 8-bit tag caps
-    tag irq_control_cap     0x0e
-    tag irq_handler_cap     0x1e
-    tag zombie_cap          0x2e
-    tag domain_cap          0x3e
-
-    -- 8-bit tag arch caps
-#ifdef ARM_HYP
-    tag vcpu_cap                               0x0f
-#endif /* ARM_HYP */
-}
-
----- Arch-independent object types
-
-block vm_fault {
-    field address 32
-#ifdef ARM_HYP
-    field FSR 26
-    padding 2
-    field instructionFault 1
-#else
-    field FSR 14
-    field instructionFault 1
-    padding 14
-#endif
-    field faultType 3
-}
-
-#ifdef ARM_HYP
-block vgic_maintenance {
-    field idx        6
-    field idxValid   1
-    padding         25
-    padding         29
-    field faultType  3
-}
-
-block vcpu_fault {
-    field hsr       32
-    padding         29
-    field faultType  3
-}
-#endif
-
-tagged_union fault faultType {
-    tag null_fault 0
-    tag cap_fault 1
-    tag vm_fault 2
-    tag unknown_syscall 3
-    tag user_exception 4
-#ifdef ARM_HYP
-    tag vgic_maintenance 5
-    tag vcpu_fault       6
-#endif
-}
-
----- ARM-specific object types
-
-block stored_hw_asid {
-    field asid 8
-    field valid 1
-    padding 21
-    field pdeType 2
-}
-
-#ifndef ARM_HYP
--- Short descriptors
-
--- Page directory entries
-block pde_invalid {
-    field stored_hw_asid 8
-    field stored_asid_valid 1
-    padding 21
-    field pdeType 2
-}
-
-block pde_coarse {
-    field_high address 22
-    field P 1
-    field Domain 4
-    padding 3
-    field pdeType 2
-}
-
-block pde_section {
-    field_high address 12
-    padding 1
-    field size 1
-    field nG 1
-    field S 1
-    field APX 1
-    field TEX 3
-    field AP 2
-    field P 1
-    field Domain 4
-    field XN 1
-    field C 1
-    field B 1
-    field pdeType 2
-}
-
-block pde_reserved {
-    padding 30
-    field pdeType 2
-}
-
-tagged_union pde pdeType {
-    tag pde_invalid 0
-    tag pde_coarse 1
-    tag pde_section 2
-    tag pde_reserved 3
-}
-
--- Page table entries
-block pte_large {
-    field_high address 16
-    field XN 1
-    field TEX 3
-    field nG 1
-    field S 1
-    field APX 1
-    padding 3
-    field AP 2
-    field C 1
-    field B 1
-    field pteSize 1
-    field reserved 1 -- must be set
-}
-
-block pte_small {
-    field_high address 20
-    field nG 1
-    field S 1
-    field APX 1
-    field TEX 3
-    field AP 2
-    field C 1
-    field B 1
-    field pteSize 1
-    field XN 1
-}
-
-tagged_union pte pteSize {
-    tag pte_large 0
-    tag pte_small 1
-}
-
-#else /* !ARM_HYP */
-#define pdeS2         pde
-#define pdeS2Type     pdeType
-#define pdeS2_section pde_section
-#define pdeS2_coarse  pde_coarse
-#define pdeS2_invalid pde_invalid
-
-#define pteS2         pte
-#define pteS2Type     pteType
-#define pteS2_small   pte_small
-#define pteS2_invalid pte_invalid
-
--- Stage 2 Long descriptors
--- Page directory entries
-
-block pdeS2_invalid {
-    padding 32
-    field stored_hw_asid 8
-    field stored_asid_valid 1
-    padding 21
-    field pdeS2Type 2
-}
-
-block pdeS2_section {
-    padding 9
-    field XN 1
-    padding 1
-    field contiguous_hint 1
-    padding 12
-    padding 8
-    field_high address 20
-    padding 1
-    field AF 1
-    field SH 2
-    field HAP 2
-    field MemAttr 4
-    field pdeS2Type 2
-}
-
-block pdeS2_coarse {
-    padding 24
-    padding 8
-    field_high address 20
-    padding 10
-    field pdeS2Type 2
-}
-
-tagged_union pdeS2 pdeS2Type {
-    tag pdeS2_invalid  0
-    tag pdeS2_section  1
-    tag pdeS2_coarse   3
-}
-
--- Page table entries
-block pteS2_invalid {
-    padding 62
-    field pteS2Type 2
-}
-
-block pteS2_small {
-    padding 9
-    field XN 1
-    padding 1
-    field contiguous_hint 1
-    padding 12
-    padding 8
-    field_high address 20
-    padding 1
-    field AF 1
-    field SH 2
-    field HAP 2
-    field MemAttr 4
-    field pteS2Type 2
-}
-
-tagged_union pteS2 pteS2Type {
-    tag pteS2_invalid  0
-    tag pteS2_small    3
-}
-
--- Stage 1
--- Page directory entries
-block pdeS1_invalid {
-    padding 62
-    field pdeS1Type 2
-}
-
-block pdeS1_section {
-    padding 9
-    field XN 1
-    field PXN 1
-    field contiguous_hint 1
-    padding 12
-    padding 8
-    field_high address 20
-    field nG 1
-    field AF 1
-    field SH 2
-    field AP 2
-    field NS 1
-    field AttrIndx 3
-    field pdeS1Type 2
-}
-
-block pdeS1_coarse {
-    field NSTable 1
-    field APTable 2
-    field XNTable 1
-    field PXNTable 1
-    padding 19
-    padding 8
-    field_high address 20
-    padding 10
-    field pdeS1Type 2
-}
-
-tagged_union pdeS1 pdeS1Type {
-    tag pdeS1_invalid  0
-    tag pdeS1_section  1
-    tag pdeS1_coarse   3
-}
-
--- Page table entries
-block pteS1_invalid {
-    padding 62
-    field pteS1Type 2
-}
-
-block pteS1_small {
-    padding 9
-    field XN 1
-    field PXN 1
-    field contiguous_hint 1
-    padding 12
-    padding 8
-    field_high address 20
-    field nG 1
-    field AF 1
-    field SH 2
-    field AP 2
-    field NS 1
-    field AttrIndx 3
-    field pteS1Type 2
-}
-
-tagged_union pteS1 pteS1Type {
-    tag pteS1_invalid  0
-    tag pteS1_small    3
-}
-
-#endif /* !ARM_HYP */
-
--- VM attributes
-
-block vm_attributes {
-    padding 29
-    field armExecuteNever  1
-    field armParityEnabled 1
-    field armPageCacheable 1
-}
-=======
-#include <mode/object/structures.bf>
->>>>>>> 0107e601
+#include <mode/object/structures.bf>