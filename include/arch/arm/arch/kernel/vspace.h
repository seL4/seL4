--- conflicted
+++ resolved
@@ -68,17 +68,9 @@
                                cap_rights_t cap_rights_mask);
 hw_asid_t getHWASID(pde_t *pd);
 hw_asid_t findFreeHWASID(void) VISIBLE;
-<<<<<<< HEAD
 void flushPage(vm_page_size_t page_size, pde_t* pd, word_t vptr);
 void flushTable(pde_t* pd, word_t vptr, pte_t* pt);
-exception_t decodeARMMMUInvocation(word_t label, unsigned int length, cptr_t cptr,
-=======
-void flushPage(vm_page_size_t page_size, pde_t* pd, asid_t asid, word_t vptr);
-void flushTable(pde_t* pd, asid_t asid, word_t vptr, pte_t* pt);
-void flushSpace(asid_t asid);
-void invalidateTLBByASID(asid_t asid);
 exception_t decodeARMMMUInvocation(word_t label, word_t length, cptr_t cptr,
->>>>>>> 9d7f917d
                                    cte_t *cte, cap_t cap, extra_caps_t extraCaps,
                                    word_t *buffer);
 exception_t performPageTableInvocationMap(cap_t cap, cte_t *ctSlot,
