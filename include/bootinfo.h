--- conflicted
+++ resolved
@@ -18,60 +18,7 @@
 #define BI_PTR(r) ((seL4_BootInfo*)(r))
 #define BI_REF(p) ((word_t)(p))
 #define BI_FRAME_SIZE_BITS PAGE_BITS
-<<<<<<< HEAD
-
-/* fixed cap positions in root CNode */
-#define BI_CAP_NULL          0 /* null cap */
-#define BI_CAP_IT_TCB        1 /* initial thread's TCB cap */
-#define BI_CAP_IT_CNODE      2 /* initial thread's root CNode cap */
-#define BI_CAP_IT_VSPACE     3 /* initial thread's vspace root cap */
-#define BI_CAP_IRQ_CTRL      4 /* global IRQ controller cap */
-#define BI_CAP_ASID_CTRL     5 /* global ASID controller cap */
-#define BI_CAP_IT_ASID_POOL  6 /* initial thread's ASID pool cap */
-#define BI_CAP_IO_PORT       7 /* global IO port cap (null cap if not supported) */
-#define BI_CAP_IO_SPACE      8 /* global IO space cap (null cap if no IOMMU support) */
-#define BI_CAP_BI_FRAME      9 /* bootinfo frame cap */
-#define BI_CAP_IT_IPCBUF    10 /* initial thread's IPC buffer frame cap */
-#define BI_CAP_IT_SC        11 /* initial thread's scheduling context cap */
-#define BI_CAP_SCHED_CTRL   12 /* global sched control cap */
-#define BI_CAP_DYN_START    13 /* slot where dynamically allocated caps start */
-
-/* type definitions */
-
-typedef word_t slot_pos_t;
-
-typedef struct slot_region {
-    slot_pos_t start;
-    slot_pos_t end;
-} slot_region_t;
-
-#define S_REG_EMPTY (slot_region_t){ .start = 0, .end = 0 }
-
-typedef struct bi_dev_reg {
-    paddr_t       base_paddr;      /* base physical address of device region */
-    uint32_t      frame_size_bits; /* size (2^n bytes) of a device-region frame */
-    slot_region_t frame_caps;      /* device-region frame caps */
-} bi_dev_reg_t;
-
-typedef struct bi {
-    node_id_t     node_id;
-    uint32_t      num_nodes;
-    uint32_t      num_iopt_levels; /* number of IOMMU PT levels (0 if no IOMMU support) */
-    vptr_t        ipcbuf_vptr;     /* vptr to initial thread's IPC buffer */
-    slot_region_t null_caps;       /* null caps (empty slots) */
-    slot_region_t sh_frame_caps;   /* shared-frame caps */
-    slot_region_t ui_frame_caps;   /* userland-image frame caps */
-    slot_region_t ui_paging_caps;  /* userland-image paging structure caps */
-    slot_region_t ut_obj_caps;     /* untyped-object caps (UT caps) */
-    paddr_t       ut_obj_paddr_list    [CONFIG_MAX_NUM_BOOTINFO_UNTYPED_CAPS]; /* physical address of each UT cap */
-    uint8_t       ut_obj_size_bits_list[CONFIG_MAX_NUM_BOOTINFO_UNTYPED_CAPS]; /* size (2^n) bytes of each UT cap */
-    uint8_t       it_cnode_size_bits; /* initial thread's root CNode size (2^n slots) */
-    uint32_t      num_dev_regs;       /* number of device regions */
-    bi_dev_reg_t  dev_reg_list[CONFIG_MAX_NUM_BOOTINFO_DEVICE_REGIONS]; /* device regions */
-} bi_t;
-=======
 #define S_REG_EMPTY (seL4_SlotRegion){ .start = 0, .end = 0 }
->>>>>>> cc729fab
 
 /* adjust constants in config.h if this assert fails */
 compile_assert(bi_size, sizeof(seL4_BootInfo) <= BIT(BI_FRAME_SIZE_BITS))
