/*
 * Copyright 2014, General Dynamics C4 Systems
 *
 * This software may be distributed and modified according to the terms of
 * the GNU General Public License version 2. Note that NO WARRANTY is provided.
 * See "LICENSE_GPLv2.txt" for details.
 *
 * @TAG(GD_GPL)
 */

#ifndef __COMPOUND_TYPES_H
#define __COMPOUND_TYPES_H

#include <stdint.h>
#include <api/types.h>
#include <object/structures.h>
#include <arch/types.h>

struct pde_range {
<<<<<<< HEAD
    pde_t *pd;
    unsigned int start;
    unsigned int length;
=======
    pde_t *base;
    word_t length;
>>>>>>> 9d7f917d
};
typedef struct pde_range pde_range_t;

struct pte_range {
<<<<<<< HEAD
    pte_t *pt;
    unsigned int start;
    unsigned int length;
=======
    pte_t *base;
    word_t length;
>>>>>>> 9d7f917d
};
typedef struct pte_range pte_range_t;

typedef cte_t *cte_ptr_t;

struct extra_caps {
    cte_ptr_t excaprefs[seL4_MsgMaxExtraCaps];
};
typedef struct extra_caps extra_caps_t;

#endif /* __COMPOUND_TYPES_H */<|MERGE_RESOLUTION|>--- conflicted
+++ resolved
@@ -17,26 +17,16 @@
 #include <arch/types.h>
 
 struct pde_range {
-<<<<<<< HEAD
     pde_t *pd;
-    unsigned int start;
-    unsigned int length;
-=======
-    pde_t *base;
+    word_t start;
     word_t length;
->>>>>>> 9d7f917d
 };
 typedef struct pde_range pde_range_t;
 
 struct pte_range {
-<<<<<<< HEAD
     pte_t *pt;
-    unsigned int start;
-    unsigned int length;
-=======
-    pte_t *base;
+    word_t start;
     word_t length;
->>>>>>> 9d7f917d
 };
 typedef struct pte_range pte_range_t;
 
