--- conflicted
+++ resolved
@@ -319,17 +319,11 @@
 through the \apifunc{seL4\_TCB\_BindAEP}{tcb_bindaep} invocation. When an
 \obj{AsyncEP} is bound to a \obj{TCB}, then messages to that asynchronous
 endpoint will be delivered if the thread is waiting on any synchronous
-<<<<<<< HEAD
-endpoint. The delivery will occur as if the thread had waited on the
-asynchronous endpoint, with the label field of the \texttt{seL4\_MessageInfo}
-structure set to \texttt{seL4\_Interrupt}.
-=======
 endpoint. To distinguish whether the received message was asynchronous
 or synchronous, developers should check the badge value. By reserving a
 specific badge (or range of badges) for capabilities to the bound
 asynchronous endpoint -- distinct from synchronous endpoint badges -- the
 message source can be determined.
->>>>>>> 0b120cdb
 
 Once an asynchronous endpoint has been bound, the only thread that may perform
 \apifunc{seL4\_Wait}{sel4_wait} on the endpoint is the bound thread.