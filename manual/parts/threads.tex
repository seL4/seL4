--- conflicted
+++ resolved
@@ -29,10 +29,7 @@
 registers. While it is not compulsory that a thread has an IPC buffer,
 it will not be able to perform most kernel invocations, as they require
 cap transfer.
-<<<<<<< HEAD
-=======
-
->>>>>>> a49035fb
+
 %FIXME: there is much more information held in the TCB!
 
 \subsection{Thread Creation}
@@ -64,39 +61,6 @@
 % an example of which is demonstrated in \nameref{ex:second_thread}.
 
 \subsection{Scheduling Contexts}
-<<<<<<< HEAD
-\sec{sec:scheduling_contexts}
-
-Thread's access to CPU execution time is controlled through the scheduling context objects that they are 
-bound to. 
-Scheduling contexts consist of a a tuple of 
-\textit{budget (b)} and \textit{period (p)}, both in microseconds, set by \apifunc{seL4\_SchedContext\_Configure}.
-The tuple $(b, p)$ forms an upper bound on the thread's execution -- 
-the kernel will not permit a thread to run for more than $b$ out of every $p$ microseconds.
-However, $\frac{b}{p}$ does not represent a lower bound on execution, as a thread must have the highest or equal highest of all runnable threads to be guaranteed to be scheduled at all.
-
-Whenever a thread is executing it cosumes the budget from its scheduling context.
-When the budget expires the thread is preempted and will not be schedulable again until the period has passed, at which 
-point the budget will be replenished.
-If more than one thread at the same priority has budget available, they will be scheduled first-in first-out.
-When a thread's budget expires, the next thread at that priority with budget available will be chosen by the scheduler.
-When $b = p$, $b$ simply acts as a timeslice for a thread in a round-robin scheduler, as the budget is always replenished immediately after it expires.
-
-The system call \apifunc{seL4\_SchedContext\_Yield} can be used to sacrifice any remaining budget and block until the budget is replenished.
-
-Threads can be bound to scheduling contexts using \apifunc{seL4\_TCB\_Configure}{tcb_configure} or 
-\apifunc{seL4\_SchedContext\_BindTCB}{schedcontext_bindtcb}, both invocations have the same effect although \apifunc{seL4\_TCB\_Configure} allows more thread fields to be set with only one kernel entry. 
-When a thread is bound to a scheduling context, if it is in a runnable state and the scheduling context has budget
-available, it will be added to the scheduler.
-
-Threads can be unbound from a scheduling context with 
-\apifunc{seL4\_SchedContext\_UnbindTCB}{schedcontext_unbindtcb}. 
-This is distinct from suspending a thread, in that threads that are blocked an endpoint or notification will remain 
-in the queue and can still recieve messages and signals. 
-However, the unbound thread will not be schedulable again until it receives a scheduling context.
-
-\subsection{Scheduling}
-=======
 \label{sec:scheduling_contexts}
 
 Access to CPU execution time is controlled through scheduling context objects.
@@ -146,17 +110,10 @@
 \apifunc{seL4\_NBSendRecv}{sel4_nbsendrecv} only offers scheduling context donation: there is no guarantee that the scheduling context will return.
 
 \subsection{Scheduling algorithm}
->>>>>>> a49035fb
 \label{sec:sched}
 
 seL4 uses a preemptive, tickless, scheduler with 256 priority levels (0 --- 255).
 Thread priority (structure \texttt{seL4\_Prio\_t}) consists of two values, priority and max-priority.
-<<<<<<< HEAD
-When a thread creates or modifies another thread, it can only set the
-other thread's priority and max-priority to be lower than or equal to its own max-priority. Thread priority and max-priority can be
-set with \apifunc{seL4\_TCB\_Configure}{tcb_configure} and
-\apifunc{seL4\_TCB\_SetPriority}{tcb_setpriority}, \apifunc{seL4\_TCB\_SetMaxPriority}{tcb_setmaxpriority} methods.
-=======
 Threads are only added to the scheduler if they are in a runnable state and have an active scheduling context.
 
 \subsection{Priorities}
@@ -171,7 +128,6 @@
 
 Consequently, access to CPU is a function of thread max-priorities, scheduling contexts and the \obj{SchedControl} capability.
 The kernel will enforce that threads do not exceeed the budget in their scheduling context for any given period, and that the highest priority thread will always run, however it is up to the system designer to make sure the entire system is schedulable.
->>>>>>> a49035fb
 
 \subsection{Exceptions}
 
