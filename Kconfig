#
# Copyright 2014, General Dynamics C4 Systems
#
# This software may be distributed and modified according to the terms of
# the GNU General Public License version 2. Note that NO WARRANTY is provided.
# See "LICENSE_GPLv2.txt" for details.
#
# @TAG(GD_GPL)
#

config KERNEL_PATH
    string
    option env="KERNEL_ROOT_PATH"

config ARCH_ARM_V6
    bool
    default n

config ARCH_ARM_V7A
    bool
    default n

config KERNEL_STABLE
    bool
    default y

# Native word size of the current platform. This is primarily intended for use
# in code generators that need to know, at generation-time, the word size of
# the target platform.
config WORD_SIZE
    int
    default 32 if ARCH_IA32 || ARCH_ARM

menu "seL4 System"

    choice
        prompt "Architecture Type"
        default ARCH_X86
        help
            Select the architecture seL4 will be running on.

        config ARCH_X86
            bool "x86"

        config ARCH_ARM
            bool "ARM"
    endchoice

    config ARCH_IA32
        bool
        default y if ARCH_X86

    choice
        prompt "ARM CPU selection"
        depends on ARCH_ARM
        help
            Select the ARM CPU version
        
        config ARM1136JF_S
            bool "ARM1136JF-S"
            depends on ARCH_ARM
            select ARCH_ARM_V6
            help
                Support for ARM1136JF-S

        config ARM_CORTEX_A8 
            bool "Cortex A8"
            depends on ARCH_ARM
            select ARCH_ARM_V7A
            help
                Support for Cortex A8 processor

        config ARM_CORTEX_A9
            bool "Cortex A9"
            depends on ARCH_ARM
            select ARCH_ARM_V7A
            help
                Support for Cortex A9 processor

        config ARM_CORTEX_A15
            bool "Cortex A15"
            depends on ARCH_ARM
            select ARCH_ARM_V7A
            help
                Support for Cortex A15 processor

    endchoice

    config PLAT_EXYNOS54XX
       bool
       default n
       help
          Common flag for Exynos 54210 and 5422

    choice
        prompt "Platform Type"
        help
            Select the platform for the architecture

        config PLAT_KZM
            bool "KZM iMX.31-based platform"
            depends on ARCH_ARM
            depends on ARM1136JF_S
            help
                Support for the KZM platform

        config PLAT_OMAP3
            bool "OMAP3 (BeagleBoard)"
            depends on ARCH_ARM
            depends on ARM_CORTEX_A8
            help
                Support for platforms based on OMAP3 SoCs.

        config PLAT_AM335X
            bool "AM335X (BeagleBone)"
            depends on ARCH_ARM
            depends on ARM_CORTEX_A8
            help
                Support for AM335x platform (BeagleBone).

        config PLAT_EXYNOS4
            bool "EXYNOS4 (ODROID-X)"
            depends on ARCH_ARM
            depends on ARM_CORTEX_A9
            help
                Support for EXYNOS4 platform (ODROID-X).

        config PLAT_EXYNOS5410
            bool "EXYNOS5410 (ODROID-XU)"
	    select PLAT_EXYNOS54XX
            depends on ARCH_ARM
            depends on ARM_CORTEX_A15
            help
                Support for EXYNOS5410 platform (ODROID-XU).

        config PLAT_EXYNOS5422
            bool "EXYNOS5422 (ODROID-XU3)"
	    select PLAT_EXYNOS54XX
            depends on ARCH_ARM
            depends on ARM_CORTEX_A15
            help
                Support for EXYNOS5422 platform (ODROID-XU3).

        config PLAT_EXYNOS5250
            bool "EXYNOS5250 (ARNDALE)"
            depends on ARCH_ARM
            depends on ARM_CORTEX_A15
            help
                Support for EXYNOS5250 platform (ARNDALE).

        config PLAT_APQ8064
            bool "Qualcomm Snapdrogon S4 APQ8064 (Inforce IFC6410)"
            depends on ARCH_ARM
            depends on ARM_CORTEX_A15
            help
                Support for Qualcomm Snapdragon S4 APQ8064 platforms (Inforce IFC6410).

        config PLAT_IMX6
            bool "iMX6 (Sabre Lite)"
            depends on ARCH_ARM
            depends on ARM_CORTEX_A9
            help
                Support for iMX6 platform (Sabre Lite).

        config PLAT_ZYNQ7000
            bool "Zynq-7000 (Xilinx ZC706)"
            depends on ARCH_ARM
            depends on ARM_CORTEX_A9
            help
                Support for Xilinx Zynq-7000 platforms.

        config PLAT_PC99
            bool "PC99"
            depends on ARCH_X86
            help
                Support for PC99 based platform

        config PLAT_ALLWINNERA20
            bool "ALLWINNERA20 (CUBIETRUCK)"
            depends on ARCH_ARM
            depends on ARM_CORTEX_A15
            help
                Support for ALLWINNERA20 platform (CUBIETRUCK).
    endchoice

source "$KERNEL_PATH/src/arch/arm/Kconfig"
source "$KERNEL_PATH/src/plat/pc99/Kconfig"

endmenu


menu "seL4 System Parameters"

    config ROOT_CNODE_SIZE_BITS
        range 4 27
        int "Root CNode Size (2^n slots)"
        default 16
        help
            The acceptable range is 4-27, based on the kernel-supplied caps.
            The root CNode needs at least enough space to contain up to
            BI_CAP_DYN_START. Note that in practice your root CNode will need
            to be several bits larger than 4 to fit device frame caps and
            cannot be 27 bits as it won't fit in memory.

    config TIMER_TICK_MS
        int "Timer tick period in milliseconds"
        default 20
        help
            The number of milliseconds between timer ticks.


    config TIME_SLICE
        int "Time slice"
        default 5
        help
            Number of timer ticks until a thread is preempted.

    config RETYPE_FAN_OUT_LIMIT
        int "Retype fan out limit"
        default 256
        help
            Maximum number of objects that can be created in a single Retype()
            invocation.

    config MAX_NUM_WORK_UNITS_PER_PREEMPTION
        int "Max work units per preemption"
        default 100
        help
            Maximum number of work units (delete/revoke iterations) until
            the kernel checks for pending interrupts (and preempts the
            currently running syscall if interrupts are pending).

    config MAX_NUM_BOOTINFO_UNTYPED_CAPS
        int #"Max number of bootinfo untyped caps"
        default 800

    config MAX_MEM_REGIONS
        int "Max number of memory regions to describe in bootinfo"
        depends on ARCH_IA32
        default 10
        help
            Multiboot may describe where additional real memory is
            that is not inside the kernel window.
            These regions are passed to the roottask in the arch
            bootinfo frame.

    config MAX_RMRR_ENTRIES
        int "Max number of RMRR entries to support finding in ACPI"
        depends on IOMMU
        default 32
<<<<<<< HEAD
=======
        help
            Sets the maximum number of Reserved Memory Region Reporting
            structures we support recording from the ACPI tables
>>>>>>> 8e15c429

    config FASTPATH
        bool "Enable fastpath"
        default y
        help
            Enable IPC fastpath

      config NUM_DOMAINS
        int "Number of domains"
        default 1
        help
            The number of scheduler domains in the system

    config DOMAIN_SCHEDULE
        string "Domain schedule"
        help
            A C file providing the symbols ksDomSchedule and
            ksDomScheduleLength to be linked with the kernel as a scheduling
            configuration.

    config NUM_PRIORITIES
        int "Number of priority levels"
        default 256
        range 1 256
        help
            The number of priority levels per domain

    config MAX_NUM_TRACE_POINTS
        int "Maximum number of tracepoints"
        default 0
        help
            Setting this value > 1 enables a 1MB log buffer and functions for extracting data from it
            at user level. Use TRACE_POINT_START(k) and TRACE_POINT_STOP(k) macros for recording data,
            where k is an integer between 0 and this value - 1.
            NOTE this is only tested on the sabre and will not work on platforms with < 512mb memory.
            This is not fully implemented for x86.
            The maximum number of different trace point identifiers which can be used.

    config ALLOW_NULL_CSPACE
        bool "Null CSpace support"
        default n
        help
            This option allows threads to be configured and run without a
            CSpace. Where configuring a thread with a null cap as its CSpace is
            usually not allowed, enabling this setting will permit this
            operation.

endmenu

menu "Build Options"
   
    choice 
        prompt "Build type - Debug or Release?"
        default DEBUG_BUILD

        config DEBUG_BUILD
            bool "Build the kernel with debug support"
            help
                Enable the debug facilities in the kernel

        config RELEASE_PRINTF
            bool "Release build with release_printf"
            help 
                Enable 'release_printf' to allow printing in an otherwise 
                release build.

        config RELEASE_BUILD
            bool "Release build"
            help
                A release kernel with no debugging symbols, print support or asserts.
    endchoice

    config IRQ_REPORTING
        bool "Report suprious or undelivered IRQs"
        depends on DEBUG_BUILD
        default y
        help
            seL4 does not properly check for and handle spurious interrupts
            This can result in unnecessary output from the kernel during
            debug builds. If you are CERTAIN these messages are benign
            then use this config to turn them off

    choice
        prompt "Compiler optimisation flag"
        default OPTIMISATION_O2
        help
            Select the compiler optimisation level

        config OPTIMISATION_Os
            bool "-Os"
            help
                Compiler optimisations tuned for size

        config OPTIMISATION_O0
            bool "-O0"
            help
                No optimisation

        config OPTIMISATION_O1
            bool "-O1"
            help
                Basic compiler optimisations

        config OPTIMISATION_O2
            bool "-O2"
            help
                Aggressive compiler optimisations

        config OPTIMISATION_O3
            bool "-O3"
            help
                Enable all optimisations (may increase code size)

    endchoice

    config DANGEROUS_CODE_INJECTION
	    bool "Build kernel with support for executing arbitrary code in protected mode"
        default n
        help
            Adds a system call that allows users to specify code to be run in kernel
            mode. Useful for profiling.

    config DANGEROUS_CODE_INJECTION_ON_UNDEF_INSTR
        bool "Make undefined instructions execute code in protected mode"
        depends on ARCH_ARM_V6
        default n
        help
            Replaces the undefined instruction handler with a call to a function
            pointer in r8. This is an alternative mechanism to the code
            injection syscall. On ARMv6 the syscall interferes with the caches
            and branch predictor in such a way that it is unsuitable for
            benchmarking. This option has no effect on non-ARMv6 platforms.

    config DEBUG_DISABLE_L2_CACHE
        bool "Disable L2 cache"
        depends on ARCH_ARM
        default n
        help
            Do not enable the L2 cache on startup for debugging purposes.

    config DEBUG_DISABLE_L1_ICACHE
        bool "Disable L1 instruction cache"
        depends on ARCH_ARM && DEBUG_DISABLE_L2_CACHE
        default n
        help
            Do not enable the L1 instruction cache on startup for debugging purposes.

    config DEBUG_DISABLE_L1_DCACHE
        bool "Disable L1 data cache"
        depends on ARCH_ARM && DEBUG_DISABLE_L2_CACHE
        default n
        help
            Do not enable the L1 data cache on startup for debugging purposes.

    config DEBUG_DISABLE_BRANCH_PREDICTION
        bool "Disable branch prediction"
        depends on ARCH_ARM
        default n
        help
            Do not enable branch prediction (also called program flow control)
            on startup. This makes execution time more deterministic at the
            expense of dramatically decreasing performance. Primary use is for
            debugging.

    config DEBUG_DISABLE_PREFETCHERS
        bool "Disable prefetchers"
        depends on ARCH_IA32
        default n
        help
            On ia32 platforms, this option disables the L2 hardware prefetcher, the L2 
            adjacent cache line prefetcher, the DCU prefetcher and the DCU IP prefetcher.
            Currently unimplemented on other platforms.

endmenu

menu "Boot options"
    choice
        depends on ARCH_IA32
        prompt "Multiboot graphics mode"
        help
            The type of graphics mode to request from the boot loader.
            This is encoded into the multiboot header and is merely a hint,
            the boot loader is free to ignore or set some other mode
        default  IA32_MULTIBOOT_GRAPHICS_MODE_NONE
        config IA32_MULTIBOOT_GRAPHICS_MODE_NONE
            bool "None"
            help
                Request no graphics mode
        config IA32_MULTIBOOT_GRAPHICS_MODE_TEXT
            bool "Text"
            help
                Request a text mode
        config IA32_MULTIBOOT_GRAPHICS_MODE_LINEAR
            bool "Linear"
            help
                Request a linear graphics mode
    endchoice
    config IA32_MULTIBOOT_GRAPHICS_MODE_WIDTH
        int "Mode Width"
        depends on IA32_MULTIBOOT_GRAPHICS_MODE_TEXT || IA32_MULTIBOOT_GRAPHICS_MODE_LINEAR
        default 80 if IA32_MULTIBOOT_GRAPHICS_MODE_TEXT
        default 1024 if IA32_MULTIBOOT_GRAPHICS_MODE_LINEAR
        help
            The width of the graphics mode to reqest. For a linear graphics mode this
            is the number of pixels. For a text mode this is the number of characters.
            Value of zero indicates no preference
    config IA32_MULTIBOOT_GRAPHICS_MODE_HEIGHT
        int "Mode Height"
        depends on IA32_MULTIBOOT_GRAPHICS_MODE_TEXT || IA32_MULTIBOOT_GRAPHICS_MODE_LINEAR
        default 25 if IA32_MULTIBOOT_GRAPHICS_MODE_TEXT
        default 768 if IA32_MULTIBOOT_GRAPHICS_MODE_LINEAR
        help
            The height of the graphics mode to reqest. For a linear graphics mode this
            is the number of pixels. For a text mode this is the number of characters
            Value of zero indicates no preference
     config IA32_MULTIBOOT_GRAPHICS_MODE_DEPTH
        int "Mode Depth"
        depends on IA32_MULTIBOOT_GRAPHICS_MODE_LINEAR
        default 32
        help
            The bits per pixel of the linear graphics mode to request.
            Value of zero indicates no preference
endmenu

menu "Errata"

    config ARM_ERRATA_430973
        bool "Enable workaround for 430973 Cortex-A8 (r1p0..r1p2) erratum"
        depends on ARCH_ARM
        depends on ARM_CORTEX_A8
        default n
        help
            Enables a workaround for the 430973 Cortex-A8 (r1p0..r1p2) erratum. Error occurs
            if code containing ARM/Thumb interworking branch is replaced by different code
            at the same virtual address.

    config ARM_ERRATA_773022
        bool "Enable workaround for 773022 Cortex-A15 (r0p0..r0p4) erratum"
        depends on ARCH_ARM
        depends on ARM_CORTEX_A15
        default y
        help
            Enables a workaround for the 773022 Cortex-A15 (r0p0..r0p4) erratum. Error occurs
            on rare sequences of instructions and results in the loop buffer delivering
            incorrect instructions. The work around is to disable the loop buffer

endmenu<|MERGE_RESOLUTION|>--- conflicted
+++ resolved
@@ -248,12 +248,9 @@
         int "Max number of RMRR entries to support finding in ACPI"
         depends on IOMMU
         default 32
-<<<<<<< HEAD
-=======
         help
             Sets the maximum number of Reserved Memory Region Reporting
             structures we support recording from the ACPI tables
->>>>>>> 8e15c429
 
     config FASTPATH
         bool "Enable fastpath"
