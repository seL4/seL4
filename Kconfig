#
# Copyright 2014, General Dynamics C4 Systems
#
# This software may be distributed and modified according to the terms of
# the GNU General Public License version 2. Note that NO WARRANTY is provided.
# See "LICENSE_GPLv2.txt" for details.
#
# @TAG(GD_GPL)
#

config KERNEL_PATH
    string
    option env="KERNEL_ROOT_PATH"

config ARCH_ARM_V6
    bool
    default n

config ARCH_ARM_V7A
    bool
    default n

<<<<<<< HEAD
config KERNEL_RT
=======
config ARCH_ARM_V8A
    bool
    default n

config KERNEL_MASTER
>>>>>>> 0712ebc4
    bool
    default y

# Native word size of the current platform. This is primarily intended for use
# in code generators that need to know, at generation-time, the word size of
# the target platform.
config WORD_SIZE
    int
    default 32 if ARCH_IA32 || ARCH_AARCH32

menu "seL4 System"

    choice
        prompt "Architecture Type"
        default ARCH_X86
        help
            Select the architecture seL4 will be running on.

        config ARCH_X86
            bool "x86"

        config ARCH_ARM
            bool "ARM"
    endchoice

    config ARCH_IA32
        bool
        default y if ARCH_X86

    config ARCH_AARCH32
        bool
        default y if ARCH_ARM

    choice
        prompt "ARM CPU selection"
        depends on ARCH_ARM
        help
            Select the ARM CPU version
        
        config ARM1136JF_S
            bool "ARM1136JF-S"
            depends on ARCH_ARM
            select ARCH_ARM_V6
            help
                Support for ARM1136JF-S

        config ARM_CORTEX_A7
            bool "Cortex A7"
            depends on ARCH_ARM
            select ARCH_ARM_V7A
            help
                Support for Cortex A7 processor

        config ARM_CORTEX_A8 
            bool "Cortex A8"
            depends on ARCH_ARM
            select ARCH_ARM_V7A
            help
                Support for Cortex A8 processor

        config ARM_CORTEX_A9
            bool "Cortex A9"
            depends on ARCH_ARM
            select ARCH_ARM_V7A
            help
                Support for Cortex A9 processor

        config ARM_CORTEX_A15
            bool "Cortex A15"
            depends on ARCH_ARM
            select ARCH_ARM_V7A
            help
                Support for Cortex A15 processor

        config ARM_CORTEX_A57
            bool "Cortex A57"
            depends on ARCH_ARM
            select ARCH_ARM_V8A
            help
                Support for Cortex A57 processor

    endchoice

    config PLAT_EXYNOS54XX
       bool
       default n
       help
          Common flag for Exynos 5410 and 5422

    config PLAT_IMX6
       bool
       default n
       help
          Common flag for Sabre Lite and Wandboard Quad


    config PLAT_IMX7
        bool
        default n
            help
                Common flag for iMX7 SoC

    choice
        prompt "Platform Type"
        help
            Select the platform for the architecture

        config PLAT_KZM
            bool "KZM iMX.31-based platform"
            depends on ARCH_ARM
            depends on ARM1136JF_S
            help
                Support for the KZM platform

        config PLAT_OMAP3
            bool "OMAP3 (BeagleBoard)"
            depends on ARCH_ARM
            depends on ARM_CORTEX_A8
            help
                Support for platforms based on OMAP3 SoCs.

        config PLAT_AM335X
            bool "AM335X (BeagleBone)"
            depends on ARCH_ARM
            depends on ARM_CORTEX_A8
            help
                Support for AM335x platform (BeagleBone).

        config PLAT_EXYNOS4
            bool "EXYNOS4 (ODROID-X)"
            depends on ARCH_ARM
            depends on ARM_CORTEX_A9
            help
                Support for EXYNOS4 platform (ODROID-X).

        config PLAT_EXYNOS5410
            bool "EXYNOS5410 (ODROID-XU)"
	    select PLAT_EXYNOS54XX
            depends on ARCH_ARM
            depends on ARM_CORTEX_A15
            help
                Support for EXYNOS5410 platform (ODROID-XU).

        config PLAT_EXYNOS5422
            bool "EXYNOS5422 (ODROID-XU3)"
	    select PLAT_EXYNOS54XX
            depends on ARCH_ARM
            depends on ARM_CORTEX_A15
            help
                Support for EXYNOS5422 platform (ODROID-XU3).

        config PLAT_EXYNOS5250
            bool "EXYNOS5250 (ARNDALE)"
            depends on ARCH_ARM
            depends on ARM_CORTEX_A15
            help
                Support for EXYNOS5250 platform (ARNDALE).

        config PLAT_APQ8064
            bool "Qualcomm Snapdrogon S4 APQ8064 (Inforce IFC6410)"
            depends on ARCH_ARM
            depends on ARM_CORTEX_A15
            help
                Support for Qualcomm Snapdragon S4 APQ8064 platforms (Inforce IFC6410).

        config PLAT_SABRE
            bool "iMX6 (Sabre Lite)"
            depends on ARCH_ARM
            depends on ARM_CORTEX_A9
            select PLAT_IMX6
            help
                Support for iMX6 platform (Sabre Lite).

        config PLAT_WANDQ
            bool "iMX6 (Wandboard Quad)"
            depends on ARCH_ARM
            depends on ARM_CORTEX_A9
            select PLAT_IMX6
            help
                Support for iMX6 platform (Wandboard Quad).

        config PLAT_IMX7_SABRE
            bool "iMX7 (Sabre)"
            depends on ARCH_ARM
            depends on ARM_CORTEX_A7
            select PLAT_IMX7
            help
                Support for iMX7 Sabre Dual.

        config PLAT_ZYNQ7000
            bool "Zynq-7000 (Xilinx ZC706)"
            depends on ARCH_ARM
            depends on ARM_CORTEX_A9
            help
                Support for Xilinx Zynq-7000 platforms.

        config PLAT_PC99
            bool "PC99"
            depends on ARCH_X86
            help
                Support for PC99 based platform

        config PLAT_ALLWINNERA20
            bool "ALLWINNERA20 (CUBIETRUCK)"
            depends on ARCH_ARM
            depends on ARM_CORTEX_A15
            help
                Support for ALLWINNERA20 platform (CUBIETRUCK).

        config PLAT_TK1
            bool "Jetson (Tegra K1)"
            depends on ARCH_ARM
            depends on ARM_CORTEX_A15
            help
                Support for Tegra K1 platform

        config PLAT_HIKEY
            bool "HiKey"
            depends on ARCH_ARM
            depends on ARM_CORTEX_A57
            help
                Support for HiKey platform.

    endchoice

source "$KERNEL_PATH/src/arch/arm/Kconfig"
source "$KERNEL_PATH/src/plat/pc99/Kconfig"

endmenu


menu "seL4 System Parameters"

    config ROOT_CNODE_SIZE_BITS
        range 4 27
        int "Root CNode Size (2^n slots)"
        default 12
        help
            The acceptable range is 4-27, based on the kernel-supplied caps.
            The root CNode needs at least enough space to contain up to
            BI_CAP_DYN_START. Note that in practice your root CNode will need
            to be several bits larger than 4 to fit device frame caps and
            cannot be 27 bits as it won't fit in memory.

    config BOOT_THREAD_TIME_SLICE
        int "Boot thread time slice in milliseconds"
        default 10
        help
            The number of milliseconds between timer ticks for the boot and idle thread.

    config RETYPE_FAN_OUT_LIMIT
        int "Retype fan out limit"
        default 256
        help
            Maximum number of objects that can be created in a single Retype()
            invocation.

    config MAX_NUM_WORK_UNITS_PER_PREEMPTION
        int "Max work units per preemption"
        default 100
        help
            Maximum number of work units (delete/revoke iterations) until
            the kernel checks for pending interrupts (and preempts the
            currently running syscall if interrupts are pending).

    config MAX_NUM_BOOTINFO_DEVICE_REGIONS
        int "Max number of bootinfo device regions"
        default 199

    config MAX_NUM_BOOTINFO_UNTYPED_CAPS
        int "Max number of bootinfo untyped caps"
        default 167

    config MAX_RMRR_ENTRIES
        int "Max number of RMRR entries to support finding in ACPI"
        depends on IOMMU
        default 32
        help
            Sets the maximum number of Reserved Memory Region Reporting
            structures we support recording from the ACPI tables

    config FASTPATH
        bool "Enable fastpath"
        default y
        help
            Enable IPC fastpath

    config NUM_PRIORITIES
        int "Number of priority levels"
        default 256
        range 1 256
        help
            The number of priority levels per domain

<<<<<<< HEAD
    config NUM_CRITICALITIES
        int "Number of criticality levels"
        default 4
        range 1 256
        help
            The number of criticality levels
=======
    config ENABLE_BENCHMARKS
        bool "Enable benchmarks"
        depends on !VERIFICATION_BUILD
        default n
        help
            Enable benchamrks including logging and tracing info.
            Setting this value > 1 enables a 1MB log buffer and functions for extracting data from it
            at user level.
            NOTE this is only tested on the sabre and will not work on platforms with < 512mb memory.
            This is not fully implemented for x86.

    config BENCHMARK_TRACK_KERNEL_ENTRIES
        bool "Keep track of kernel entries"
        depends on ENABLE_BENCHMARKS
        default n
        help
            Log kernel entries information including timing, number of invocations and arguments for
            system calls, interrupts, user faults and VM faults.
>>>>>>> 0712ebc4

    config MAX_NUM_TRACE_POINTS
        int "Maximum number of tracepoints"
        depends on !BENCHMARK_TRACK_KERNEL_ENTRIES
        default 0
        help
            Use TRACE_POINT_START(k) and TRACE_POINT_STOP(k) macros for recording data,
            where k is an integer between 0 and this value - 1.
            The maximum number of different trace point identifiers which can be used.

endmenu

menu "Build Options"
   
    config VERIFICATION_BUILD
        bool "Disable verification unfriendly features"
        default n
        help
            When enabled this configuration option prevents the usage of any other options that
            would compromise the verification story of the kernel. Enabling this option does NOT
            imply you are using a verified kernel.

    config DEBUG_BUILD
        bool "Enable debug facilities"
        depends on !VERIFICATION_BUILD
        default y
        help
            Enable debug facilities (symbols and assertions) in the kernel

    config PRINTING
        bool "Enable kernel printing"
        depends on !VERIFICATION_BUILD
        default y if DEBUG_BUILD
        help
            Allow the kernel to print out messages to the serial console during bootup and execution.

    config IRQ_REPORTING
        bool "Report spurious or undelivered IRQs"
        depends on PRINTING
        default y
        help
            seL4 does not properly check for and handle spurious interrupts
            This can result in unnecessary output from the kernel during
            debug builds. If you are CERTAIN these messages are benign
            then use this config to turn them off

    config COLOUR_PRINTING
        bool "Print error messages in colour"
        depends on PRINTING
        default y
        help
            In debug mode, seL4 prints diagnostic messages to its serial output
            describing, e.g., the cause of system call errors. This setting
            determines whether ANSI escape codes are applied to colour code
            these error messages. You may wish to disable this setting if your
            serial output is redirected to a file or pipe.

    config USER_STACK_TRACE_LENGTH
        int "Stack trace length"
        depends on PRINTING
        default 16
        help
            On a double fault the kernel can try and print out the users stack
            to aid debugging. This option determines how many words of stack
            should be printed

    choice
        prompt "Compiler optimisation flag"
        default OPTIMISATION_O2
        help
            Select the compiler optimisation level

        config OPTIMISATION_Os
            bool "-Os"
            help
                Compiler optimisations tuned for size

        config OPTIMISATION_O0
            bool "-O0"
            help
                No optimisation

        config OPTIMISATION_O1
            bool "-O1"
            help
                Basic compiler optimisations

        config OPTIMISATION_O2
            bool "-O2"
            help
                Aggressive compiler optimisations

        config OPTIMISATION_O3
            bool "-O3"
            help
                Enable all optimisations (may increase code size)

    endchoice

    config DANGEROUS_CODE_INJECTION
	    bool "Build kernel with support for executing arbitrary code in protected mode"
	    depends on !VERIFICATION_BUILD
        default n
        help
            Adds a system call that allows users to specify code to be run in kernel
            mode. Useful for profiling.

    config DANGEROUS_CODE_INJECTION_ON_UNDEF_INSTR
        bool "Make undefined instructions execute code in protected mode"
        depends on ARCH_ARM_V6 && !VERIFICATION_BUILD
        default n
        help
            Replaces the undefined instruction handler with a call to a function
            pointer in r8. This is an alternative mechanism to the code
            injection syscall. On ARMv6 the syscall interferes with the caches
            and branch predictor in such a way that it is unsuitable for
            benchmarking. This option has no effect on non-ARMv6 platforms.

    config DEBUG_DISABLE_L2_CACHE
        bool "Disable L2 cache"
        depends on ARCH_ARM
        default n
        help
            Do not enable the L2 cache on startup for debugging purposes.

    config DEBUG_DISABLE_L1_ICACHE
        bool "Disable L1 instruction cache"
        depends on ARCH_ARM && DEBUG_DISABLE_L2_CACHE
        default n
        help
            Do not enable the L1 instruction cache on startup for debugging purposes.

    config DEBUG_DISABLE_L1_DCACHE
        bool "Disable L1 data cache"
        depends on ARCH_ARM && DEBUG_DISABLE_L2_CACHE
        default n
        help
            Do not enable the L1 data cache on startup for debugging purposes.

    config DEBUG_DISABLE_BRANCH_PREDICTION
        bool "Disable branch prediction"
        depends on ARCH_ARM
        default n
        help
            Do not enable branch prediction (also called program flow control)
            on startup. This makes execution time more deterministic at the
            expense of dramatically decreasing performance. Primary use is for
            debugging.

    config DEBUG_DISABLE_PREFETCHERS
        bool "Disable prefetchers"
        depends on ARCH_IA32
        default n
        help
            On ia32 platforms, this option disables the L2 hardware prefetcher, the L2 
            adjacent cache line prefetcher, the DCU prefetcher and the DCU IP prefetcher.
            Currently unimplemented on other platforms.

endmenu

menu "Errata"

    config ARM_ERRATA_430973
        bool "Enable workaround for 430973 Cortex-A8 (r1p0..r1p2) erratum"
        depends on ARCH_ARM
        depends on ARM_CORTEX_A8
        default n
        help
            Enables a workaround for the 430973 Cortex-A8 (r1p0..r1p2) erratum. Error occurs
            if code containing ARM/Thumb interworking branch is replaced by different code
            at the same virtual address.

    config ARM_ERRATA_773022
        bool "Enable workaround for 773022 Cortex-A15 (r0p0..r0p4) erratum"
        depends on ARCH_ARM
        depends on ARM_CORTEX_A15
        default y
        help
            Enables a workaround for the 773022 Cortex-A15 (r0p0..r0p4) erratum. Error occurs
            on rare sequences of instructions and results in the loop buffer delivering
            incorrect instructions. The work around is to disable the loop buffer

endmenu<|MERGE_RESOLUTION|>--- conflicted
+++ resolved
@@ -20,15 +20,11 @@
     bool
     default n
 
-<<<<<<< HEAD
-config KERNEL_RT
-=======
 config ARCH_ARM_V8A
     bool
     default n
 
-config KERNEL_MASTER
->>>>>>> 0712ebc4
+config KERNEL_RT
     bool
     default y
 
@@ -67,7 +63,7 @@
         depends on ARCH_ARM
         help
             Select the ARM CPU version
-        
+
         config ARM1136JF_S
             bool "ARM1136JF-S"
             depends on ARCH_ARM
@@ -82,7 +78,7 @@
             help
                 Support for Cortex A7 processor
 
-        config ARM_CORTEX_A8 
+        config ARM_CORTEX_A8
             bool "Cortex A8"
             depends on ARCH_ARM
             select ARCH_ARM_V7A
@@ -323,14 +319,13 @@
         help
             The number of priority levels per domain
 
-<<<<<<< HEAD
     config NUM_CRITICALITIES
         int "Number of criticality levels"
         default 4
         range 1 256
         help
             The number of criticality levels
-=======
+
     config ENABLE_BENCHMARKS
         bool "Enable benchmarks"
         depends on !VERIFICATION_BUILD
@@ -349,7 +344,6 @@
         help
             Log kernel entries information including timing, number of invocations and arguments for
             system calls, interrupts, user faults and VM faults.
->>>>>>> 0712ebc4
 
     config MAX_NUM_TRACE_POINTS
         int "Maximum number of tracepoints"
@@ -363,7 +357,7 @@
 endmenu
 
 menu "Build Options"
-   
+
     config VERIFICATION_BUILD
         bool "Disable verification unfriendly features"
         default n
@@ -504,7 +498,7 @@
         depends on ARCH_IA32
         default n
         help
-            On ia32 platforms, this option disables the L2 hardware prefetcher, the L2 
+            On ia32 platforms, this option disables the L2 hardware prefetcher, the L2
             adjacent cache line prefetcher, the DCU prefetcher and the DCU IP prefetcher.
             Currently unimplemented on other platforms.
 
