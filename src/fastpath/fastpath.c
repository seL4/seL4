/*
 * Copyright 2014, General Dynamics C4 Systems
 *
 * This software may be distributed and modified according to the terms of
 * the GNU General Public License version 2. Note that NO WARRANTY is provided.
 * See "LICENSE_GPLv2.txt" for details.
 *
 * @TAG(GD_GPL)
 */

#include <fastpath/fastpath.h>

void
#ifdef ARCH_X86
NORETURN
#endif
fastpath_call(word_t cptr, word_t msgInfo)
{
    seL4_MessageInfo_t info;
    cap_t ep_cap;
    endpoint_t *ep_ptr;
    word_t length;
    tcb_t *dest;
    word_t badge;
    cte_t *replySlot, *callerSlot;
    cap_t newVTable;
    pde_t *cap_pd;
    pde_t stored_hw_asid;
    word_t fault_type;

    /* Get message info, length, and fault type. */
    info = messageInfoFromWord_raw(msgInfo);
    length = seL4_MessageInfo_get_length(info);
    fault_type = fault_get_faultType(ksCurThread->tcbFault);

    /* Check there's no extra caps, the length is ok and there's no
     * saved fault. */
    if (unlikely(fastpath_mi_check(msgInfo) ||
                 fault_type != fault_null_fault)) {
        slowpath(SysCall);
    }

    /* Lookup the cap */
    ep_cap = lookup_fp(TCB_PTR_CTE_PTR(ksCurThread, tcbCTable)->cap, cptr);

    /* Check it's an endpoint */
    if (unlikely(!cap_capType_equals(ep_cap, cap_endpoint_cap) ||
                 !cap_endpoint_cap_get_capCanSend(ep_cap))) {
        slowpath(SysCall);
    }

    /* Get the endpoint address */
    ep_ptr = EP_PTR(cap_endpoint_cap_get_capEPPtr(ep_cap));

    /* Get the destination thread, which is only going to be valid
     * if the endpoint is valid. */
    dest = TCB_PTR(endpoint_ptr_get_epQueue_head(ep_ptr));

    /* Check that there's a thread waiting to receive */
    if (unlikely(endpoint_ptr_get_state(ep_ptr) != EPState_Recv)) {
        slowpath(SysCall);
    }

    /* Get destination thread.*/
    newVTable = TCB_PTR_CTE_PTR(dest, tcbVTable)->cap;

    /* Get vspace root. */
#if defined(ARCH_ARM) || !defined(CONFIG_PAE_PAGING)
    cap_pd = PDE_PTR(cap_page_directory_cap_get_capPDBasePtr(newVTable));
#else
    cap_pd = PDE_PTR(cap_pdpt_cap_get_capPDPTBasePtr(newVTable));
#endif

    /* Ensure that the destination has a valid VTable. */
    if (unlikely(! isValidVTableRoot_fp(newVTable))) {
        slowpath(SysCall);
    }

#ifdef ARCH_ARM
    /* Get HW ASID */
    stored_hw_asid = cap_pd[PD_ASID_SLOT];
#endif

    /* Ensure the destination has a higher/equal priority to us. */
    if (unlikely(dest->tcbPriority < ksCurThread->tcbPriority)) {
        slowpath(SysCall);
    }

<<<<<<< HEAD
    /* Only hit the fastpath if we will stay on the same scheduling context */
    if (unlikely(dest->tcbSchedContext != NULL)) {
        slowpath(SysCall);
    }

    /* Ensure that the endpoint has standard non-diminishing rights. */
    if (unlikely(!cap_endpoint_cap_get_capCanGrant(ep_cap) ||
                 thread_state_ptr_get_blockingIPCDiminishCaps(&dest->tcbState))) {
=======
    /* Ensure that the endpoint has has grant rights so that we can
     * create the reply cap */
    if (unlikely(!cap_endpoint_cap_get_capCanGrant(ep_cap))) {
>>>>>>> 9d12a096
        slowpath(SysCall);
    }

#ifdef ARCH_ARM
    if (unlikely(!pde_pde_invalid_get_stored_asid_valid(stored_hw_asid))) {
        slowpath(SysCall);
    }
#endif

    /*
     * --- POINT OF NO RETURN ---
     *
     * At this stage, we have committed to performing the IPC.
     */

#ifdef ARCH_X86
    /* Need to update NextIP in the calling thread */
    setRegister(ksCurThread, NextIP, getRegister(ksCurThread, NextIP) + 2);
#endif

    /* Dequeue the destination. */
    endpoint_ptr_set_epQueue_head_np(ep_ptr, TCB_REF(dest->tcbEPNext));
    if (unlikely(dest->tcbEPNext)) {
        dest->tcbEPNext->tcbEPPrev = NULL;
    } else {
        endpoint_ptr_mset_epQueue_tail_state(ep_ptr, 0, EPState_Idle);
    }

    badge = cap_endpoint_cap_get_capEPBadge(ep_cap);

    /* Block sender */
    thread_state_ptr_set_tsType_np(&ksCurThread->tcbState,
                                   ThreadState_BlockedOnReply);

    /* update IPC call stack */
    tcbCallStackPush(dest, ksCurThread);

    /* Get sender reply slot */
    replySlot = TCB_PTR_CTE_PTR(ksCurThread, tcbReply);

    /* Get dest caller slot */
    callerSlot = TCB_PTR_CTE_PTR(dest, tcbCaller);

    /* Insert reply cap */
    cap_reply_cap_ptr_new_np(&callerSlot->cap, 0, TCB_REF(ksCurThread));
    mdb_node_ptr_set_mdbPrev_np(&callerSlot->cteMDBNode, CTE_REF(replySlot));
    mdb_node_ptr_mset_mdbNext_mdbRevocable_mdbFirstBadged(
        &replySlot->cteMDBNode, CTE_REF(callerSlot), 1, 1);

    fastpath_copy_mrs (length, ksCurThread, dest);

    /* Dest thread is set Running, but not queued. */
    thread_state_ptr_set_tsType_np(&dest->tcbState,
                                   ThreadState_Running);
    switchToThread_fp(dest, cap_pd, stored_hw_asid);

    msgInfo = wordFromMessageInfo(seL4_MessageInfo_set_capsUnwrapped(info, 0));
    fastpath_restore(badge, msgInfo, ksCurThread);
}

void
fastpath_reply_recv(word_t cptr, word_t msgInfo)
{
    seL4_MessageInfo_t info;
    cap_t ep_cap;
    endpoint_t *ep_ptr;
    word_t length;
    cte_t *callerSlot;
    cap_t callerCap;
    tcb_t *caller;
    word_t badge;
    tcb_t *endpointTail;
    word_t fault_type;

    cap_t newVTable;
    pde_t *cap_pd;
    pde_t stored_hw_asid;

    /* Get message info and length */
    info = messageInfoFromWord_raw(msgInfo);
    length = seL4_MessageInfo_get_length(info);
    fault_type = fault_get_faultType(ksCurThread->tcbFault);

    /* Check there's no extra caps, the length is ok and there's no
     * saved fault. */
    if (unlikely(fastpath_mi_check(msgInfo) ||
                 fault_type != fault_null_fault)) {
        slowpath(SysReplyRecv);
    }

    /* Lookup the cap */
    ep_cap = lookup_fp(TCB_PTR_CTE_PTR(ksCurThread, tcbCTable)->cap,
                       cptr);

    /* Check it's an endpoint */
    if (unlikely(!cap_capType_equals(ep_cap, cap_endpoint_cap) ||
                 !cap_endpoint_cap_get_capCanReceive(ep_cap))) {
        slowpath(SysReplyRecv);
    }

    /* Check there is nothing waiting on the notification */
    if (ksCurThread->tcbBoundNotification &&
            notification_ptr_get_state(ksCurThread->tcbBoundNotification) == NtfnState_Active) {
        slowpath(SysReplyRecv);
    }

    /* Get the endpoint address */
    ep_ptr = EP_PTR(cap_endpoint_cap_get_capEPPtr(ep_cap));

    /* Check that there's not a thread waiting to send */
    if (unlikely(endpoint_ptr_get_state(ep_ptr) == EPState_Send)) {
        slowpath(SysReplyRecv);
    }

    /* Only reply if the reply cap is valid. */
    callerSlot = TCB_PTR_CTE_PTR(ksCurThread, tcbCaller);
    callerCap = callerSlot->cap;
    if (unlikely(!fastpath_reply_cap_check(callerCap))) {
        slowpath(SysReplyRecv);
    }

    /* Determine who the caller is. */
    caller = TCB_PTR(cap_reply_cap_get_capTCBPtr(callerCap));

    /* Check that the caller has not faulted, in which case a fault
       reply is generated instead. */
    fault_type = fault_get_faultType(caller->tcbFault);
    if (unlikely(fault_type != fault_null_fault)) {
        slowpath(SysReplyRecv);
    }

    /* Get destination thread.*/
    newVTable = TCB_PTR_CTE_PTR(caller, tcbVTable)->cap;

    /* Get vspace root. */
#if defined(ARCH_ARM) || !defined(CONFIG_PAE_PAGING)
    cap_pd = PDE_PTR(cap_page_directory_cap_get_capPDBasePtr(newVTable));
#else
    cap_pd = PDE_PTR(cap_pdpt_cap_get_capPDPTBasePtr(newVTable));
#endif

    /* Ensure that the destination has a valid MMU. */
    if (unlikely(! isValidVTableRoot_fp (newVTable))) {
        slowpath(SysReplyRecv);
    }

#ifdef ARCH_ARM
    /* Get HWASID. */
    stored_hw_asid = cap_pd[PD_ASID_SLOT];
#endif

    /* Ensure the original caller can be scheduled directly. */
    if (unlikely(caller->tcbPriority < ksCurThread->tcbPriority)) {
        slowpath(SysReplyRecv);
    }

    if (unlikely(caller->tcbSchedContext != NULL)) {
        slowpath(SysReplyRecv);
    }

#ifdef ARCH_ARM
    /* Ensure the HWASID is valid. */
    if (unlikely(!pde_pde_invalid_get_stored_asid_valid(stored_hw_asid))) {
        slowpath(SysReplyRecv);
    }
#endif

    /*
     * --- POINT OF NO RETURN ---
     *
     * At this stage, we have committed to performing the IPC.
     */

#ifdef ARCH_X86
    /* Need to update NextIP in the calling thread */
    setRegister(ksCurThread, NextIP, getRegister(ksCurThread, NextIP) + 2);
#endif

    /* Set thread state to BlockedOnReceive */
    thread_state_ptr_mset_blockingObject_tsType(
        &ksCurThread->tcbState, (word_t)ep_ptr, ThreadState_BlockedOnReceive);

    /* Place the thread in the endpoint queue */
    endpointTail = TCB_PTR(endpoint_ptr_get_epQueue_tail(ep_ptr));
    if (likely(!endpointTail)) {
        ksCurThread->tcbEPPrev = NULL;
        ksCurThread->tcbEPNext = NULL;

        /* Set head/tail of queue and endpoint state. */
        endpoint_ptr_set_epQueue_head_np(ep_ptr, TCB_REF(ksCurThread));
        endpoint_ptr_mset_epQueue_tail_state(ep_ptr, TCB_REF(ksCurThread),
                                             EPState_Recv);
    } else {
        /* Place thread in correct order in queue */
        ep_ptr_set_queue(ep_ptr, tcbEPAppend(ksCurThread, ep_ptr_get_queue(ep_ptr)));
    }

    /* update IPC call stack */
    tcbCallStackPop(ksCurThread);

    /* Delete the reply cap. */
    mdb_node_ptr_mset_mdbNext_mdbRevocable_mdbFirstBadged(
        &CTE_PTR(mdb_node_get_mdbPrev(callerSlot->cteMDBNode))->cteMDBNode,
        0, 1, 1);

    callerSlot->cap = cap_null_cap_new();
    callerSlot->cteMDBNode = nullMDBNode;

    /* I know there's no fault, so straight to the transfer. */

    /* Replies don't have a badge. */
    badge = 0;

    fastpath_copy_mrs (length, ksCurThread, caller);

    /* Dest thread is set Running, but not queued. */
    thread_state_ptr_set_tsType_np(&caller->tcbState,
                                   ThreadState_Running);
    switchToThread_fp(caller, cap_pd, stored_hw_asid);

    msgInfo = wordFromMessageInfo(seL4_MessageInfo_set_capsUnwrapped(info, 0));
    fastpath_restore(badge, msgInfo, ksCurThread);
}<|MERGE_RESOLUTION|>--- conflicted
+++ resolved
@@ -86,20 +86,14 @@
         slowpath(SysCall);
     }
 
-<<<<<<< HEAD
-    /* Only hit the fastpath if we will stay on the same scheduling context */
-    if (unlikely(dest->tcbSchedContext != NULL)) {
-        slowpath(SysCall);
-    }
-
-    /* Ensure that the endpoint has standard non-diminishing rights. */
-    if (unlikely(!cap_endpoint_cap_get_capCanGrant(ep_cap) ||
-                 thread_state_ptr_get_blockingIPCDiminishCaps(&dest->tcbState))) {
-=======
     /* Ensure that the endpoint has has grant rights so that we can
      * create the reply cap */
     if (unlikely(!cap_endpoint_cap_get_capCanGrant(ep_cap))) {
->>>>>>> 9d12a096
+        slowpath(SysCall);
+    }
+   
+    /* Only hit the fastpath if we will stay on the same scheduling context */
+    if (unlikely(dest->tcbSchedContext != NULL)) {
         slowpath(SysCall);
     }
 
