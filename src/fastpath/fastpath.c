/*
 * Copyright 2014, General Dynamics C4 Systems
 *
 * This software may be distributed and modified according to the terms of
 * the GNU General Public License version 2. Note that NO WARRANTY is provided.
 * See "LICENSE_GPLv2.txt" for details.
 *
 * @TAG(GD_GPL)
 */

#include <fastpath/fastpath.h>

void
#ifdef ARCH_X86
FASTCALL NORETURN
#endif
fastpath_call(word_t cptr, word_t msgInfo)
{
    message_info_t info;
    cap_t ep_cap;
    endpoint_t *ep_ptr;
    word_t length;
    tcb_t *dest;
    word_t badge;
    cte_t *replySlot, *callerSlot;
    cap_t newVTable;
    pde_t *cap_pd;
    pde_t stored_hw_asid;
<<<<<<< HEAD
    uint32_t fault_type;
    uint32_t blockingIPCDiminishCaps;
=======
    word_t fault_type;
>>>>>>> 9d7f917d

    /*
     * Get message info, length, and fault type.
     *
     * Note that we don't ever need to read the contents of the
     * msgCapsUnwrapped field. However, when we return to the user, they should
     * be set to 0. We can save a few cycles by zeroing those bits out now.
     */
    info = message_info_set_msgCapsUnwrapped(messageInfoFromWord_raw(msgInfo), 0);
    length = message_info_get_msgLength(info);
    fault_type = fault_get_faultType(ksCurThread->tcbFault);

    /* Check there's no extra caps, the length is ok and there's no
     * saved fault. */
    if (unlikely(fastpath_mi_check(msgInfo) ||
                 fault_type != fault_null_fault)) {
        slowpath(SysCall);
    }

    /* Lookup the cap */
    ep_cap = lookup_fp(TCB_PTR_CTE_PTR(ksCurThread, tcbCTable)->cap, cptr);

    /* Check it's an endpoint */
    if (unlikely(!cap_capType_equals(ep_cap, cap_endpoint_cap) ||
                 !cap_endpoint_cap_get_capCanSend(ep_cap))) {
        slowpath(SysCall);
    }

    /* Get the endpoint address */
    ep_ptr = EP_PTR(cap_endpoint_cap_get_capEPPtr(ep_cap));

    /* Get the destination thread, which is only going to be valid
     * if the endpoint is valid. */
    dest = TCB_PTR(endpoint_ptr_get_epQueue_head(ep_ptr));

    /* Check that there's a thread waiting to receive */
    if (unlikely(endpoint_ptr_get_state(ep_ptr) != EPState_Recv)) {
        slowpath(SysCall);
    }

    /* Get destination thread.*/
    newVTable = TCB_PTR_CTE_PTR(dest, tcbVTable)->cap;

    /* Get vspace root. */
#if defined(ARCH_ARM) || !defined(CONFIG_PAE_PAGING)
    cap_pd = PDE_PTR(cap_page_directory_cap_get_capPDBasePtr(newVTable));
#else
    cap_pd = PDE_PTR(cap_pdpt_cap_get_capPDPTBasePtr(newVTable));
#endif
    blockingIPCDiminishCaps = thread_state_ptr_get_blockingIPCDiminishCaps(&dest->tcbState);

    /* Ensure that the destination has a valid VTable. */
    if (unlikely(! isValidVTableRoot_fp(newVTable))) {
        slowpath(SysCall);
    }

#ifdef ARCH_ARM
    /* Get HW ASID */
    stored_hw_asid = cap_pd[PD_ASID_SLOT];
#endif

    /* Ensure the destination has a higher/equal priority to us. */
    if (unlikely(dest->tcbPriority < ksCurThread->tcbPriority)) {
        slowpath(SysCall);
    }

    /* Ensure that the endpoint has standard non-diminishing rights. */
    if (unlikely(!cap_endpoint_cap_get_capCanGrant(ep_cap) ||
                 blockingIPCDiminishCaps)) {
        slowpath(SysCall);
    }

#ifdef ARCH_ARM
    if (unlikely(!pde_pde_invalid_get_stored_asid_valid(stored_hw_asid))) {
        slowpath(SysCall);
    }
#endif

    /* Ensure the original caller is in the current domain and can be scheduled directly. */
    if (CONFIG_NUM_DOMAINS > 1 && unlikely(dest->tcbDomain != ksCurDomain)) {
        slowpath(SysCall);
    }

    /*
     * --- POINT OF NO RETURN ---
     *
     * At this stage, we have committed to performing the IPC.
     */

#ifdef ARCH_X86
    /* Need to update NextEIP in the calling thread */
    setRegister(ksCurThread, NextEIP, getRegister(ksCurThread, NextEIP) + 2);
#endif

    /* Dequeue the destination. */
    endpoint_ptr_set_epQueue_head_np(ep_ptr, TCB_REF(dest->tcbEPNext));
    if (unlikely(dest->tcbEPNext)) {
        dest->tcbEPNext->tcbEPPrev = NULL;
    } else {
        endpoint_ptr_mset_epQueue_tail_state(ep_ptr, 0, EPState_Idle);
    }

    badge = cap_endpoint_cap_get_capEPBadge(ep_cap);

    /* Block sender */
    thread_state_ptr_set_tsType_np(&ksCurThread->tcbState,
                                   ThreadState_BlockedOnReply);

    /* Get sender reply slot */
    replySlot = TCB_PTR_CTE_PTR(ksCurThread, tcbReply);

    /* Get dest caller slot */
    callerSlot = TCB_PTR_CTE_PTR(dest, tcbCaller);

    /* Insert reply cap */
    cap_reply_cap_ptr_new_np2(&callerSlot->cap, 0, TCB_REF(ksCurThread));
    cap_reply_cap_ptr_new_np(&replySlot->cap, CTE_REF(callerSlot));

    fastpath_copy_mrs (length, ksCurThread, dest);

    /* Dest thread is set Running, but not queued. */
    thread_state_ptr_set_tsType_np(&dest->tcbState,
                                   ThreadState_Running);
    switchToThread_fp(dest, cap_pd, stored_hw_asid);

    msgInfo = wordFromMessageInfo(info);
    fastpath_restore(badge, msgInfo, ksCurThread);
}

void
#ifdef ARCH_IA32
FASTCALL
#endif
fastpath_reply_recv(word_t cptr, word_t msgInfo)
{
    message_info_t info;
    cap_t ep_cap;
    endpoint_t *ep_ptr;
    word_t length;
    cte_t *callerSlot;
    cte_t *replySlot;
    cap_t callerCap;
    tcb_t *caller;
    word_t badge;
    tcb_t *endpointTail;
    word_t fault_type;

    cap_t newVTable;
    pde_t *cap_pd;
    pde_t stored_hw_asid;

    /*
     * Get message info, length, and fault type.
     *
     * Note that we don't ever need to read the contents of the
     * msgCapsUnwrapped field. However, when we return to the user, they should
     * be set to 0. We can save a few cycles by zeroing those bits out now.
     */
    info = message_info_set_msgCapsUnwrapped(messageInfoFromWord_raw(msgInfo), 0);
    length = message_info_get_msgLength(info);
    fault_type = fault_get_faultType(ksCurThread->tcbFault);

    /* Check there's no extra caps, the length is ok and there's no
     * saved fault. */
    if (unlikely(fastpath_mi_check(msgInfo) ||
                 fault_type != fault_null_fault)) {
        slowpath(SysReplyRecv);
    }

    /* Lookup the cap */
    ep_cap = lookup_fp(TCB_PTR_CTE_PTR(ksCurThread, tcbCTable)->cap,
                       cptr);

    /* Check it's an endpoint */
    if (unlikely(!cap_capType_equals(ep_cap, cap_endpoint_cap) ||
                 !cap_endpoint_cap_get_capCanReceive(ep_cap))) {
        slowpath(SysReplyRecv);
    }

    /* Check there is nothing waiting on the notification */
    if (ksCurThread->tcbBoundNotification &&
            notification_ptr_get_state(ksCurThread->tcbBoundNotification) == NtfnState_Active) {
        slowpath(SysReplyRecv);
    }

    /* Get the endpoint address */
    ep_ptr = EP_PTR(cap_endpoint_cap_get_capEPPtr(ep_cap));
    callerSlot = TCB_PTR_CTE_PTR(ksCurThread, tcbCaller);
    callerCap = callerSlot->cap;

    /* Check that there's not a thread waiting to send */
    if (unlikely(endpoint_ptr_get_state(ep_ptr) == EPState_Send)) {
        slowpath(SysReplyRecv);
    }

    /* Only reply if the reply cap is valid. */
    if (unlikely(!fastpath_reply_cap_check(callerCap))) {
        slowpath(SysReplyRecv);
    }

    /* Determine who the caller is. */
    caller = TCB_PTR(cap_reply_cap_get_capTCBPtr(callerCap));

    /* Get reply slot from the caller */
    replySlot = TCB_PTR_CTE_PTR(caller, tcbReply);

    /* Get destination thread.*/
    newVTable = TCB_PTR_CTE_PTR(caller, tcbVTable)->cap;

    /* Check that the caller has not faulted, in which case a fault
       reply is generated instead. */
    fault_type = fault_get_faultType(caller->tcbFault);
    if (unlikely(fault_type != fault_null_fault)) {
        slowpath(SysReplyRecv);
    }

    /* Get vspace root. */
#if defined(ARCH_ARM) || !defined(CONFIG_PAE_PAGING)
    cap_pd = PDE_PTR(cap_page_directory_cap_get_capPDBasePtr(newVTable));
#else
    cap_pd = PDE_PTR(cap_pdpt_cap_get_capPDPTBasePtr(newVTable));
#endif

    /* Ensure that the destination has a valid MMU. */
    if (unlikely(! isValidVTableRoot_fp (newVTable))) {
        slowpath(SysReplyRecv);
    }

#ifdef ARCH_ARM
    /* Get HWASID. */
    stored_hw_asid = cap_pd[PD_ASID_SLOT];
#endif

    /* Ensure the original caller can be scheduled directly. */
    if (unlikely(caller->tcbPriority < ksCurThread->tcbPriority)) {
        slowpath(SysReplyRecv);
    }

#ifdef ARCH_ARM
    /* Ensure the HWASID is valid. */
    if (unlikely(!pde_pde_invalid_get_stored_asid_valid(stored_hw_asid))) {
        slowpath(SysReplyRecv);
    }
#endif

    /* Ensure the original caller is in the current domain and can be scheduled directly. */
    if (unlikely(caller->tcbDomain != ksCurDomain && maxDom)) {
        slowpath(SysReplyRecv);
    }

    /*
     * --- POINT OF NO RETURN ---
     *
     * At this stage, we have committed to performing the IPC.
     */

#ifdef ARCH_X86
    /* Need to update NextEIP in the calling thread */
    setRegister(ksCurThread, NextEIP, getRegister(ksCurThread, NextEIP) + 2);
#endif

    /* Set thread state to BlockedOnReceive */
    thread_state_ptr_mset_blockingObject_tsType(
        &ksCurThread->tcbState, (word_t)ep_ptr, ThreadState_BlockedOnReceive);
    thread_state_ptr_set_blockingIPCDiminish_np(
        &ksCurThread->tcbState, ! cap_endpoint_cap_get_capCanSend(ep_cap));

    /* Place the thread in the endpoint queue */
    endpointTail = TCB_PTR(endpoint_ptr_get_epQueue_tail(ep_ptr));
    if (likely(!endpointTail)) {
        ksCurThread->tcbEPPrev = NULL;

        /* Set head/tail of queue and endpoint state. */
        endpoint_ptr_set_epQueue_head_np(ep_ptr, TCB_REF(ksCurThread));
    } else {
        /* Append current thread onto the queue. */
        endpointTail->tcbEPNext = ksCurThread;
        ksCurThread->tcbEPPrev = endpointTail;
    }

    /* Update tail of queue. */
    endpoint_ptr_mset_epQueue_tail_state(ep_ptr, TCB_REF(ksCurThread),
                                         EPState_Recv);

    ksCurThread->tcbEPNext = NULL;

    /* Delete the reply cap. */
    cap_reply_cap_ptr_new_np(&replySlot->cap, CTE_REF(NULL));
    callerSlot->cap = cap_null_cap_new();

    /* I know there's no fault, so straight to the transfer. */

    /* Replies don't have a badge. */
    badge = 0;

    fastpath_copy_mrs (length, ksCurThread, caller);

    /* Dest thread is set Running, but not queued. */
    thread_state_ptr_set_tsType_np(&caller->tcbState,
                                   ThreadState_Running);
    switchToThread_fp(caller, cap_pd, stored_hw_asid);

    msgInfo = wordFromMessageInfo(info);
    fastpath_restore(badge, msgInfo, ksCurThread);
}<|MERGE_RESOLUTION|>--- conflicted
+++ resolved
@@ -26,12 +26,8 @@
     cap_t newVTable;
     pde_t *cap_pd;
     pde_t stored_hw_asid;
-<<<<<<< HEAD
-    uint32_t fault_type;
+    word_t fault_type;
     uint32_t blockingIPCDiminishCaps;
-=======
-    word_t fault_type;
->>>>>>> 9d7f917d
 
     /*
      * Get message info, length, and fault type.
