--- conflicted
+++ resolved
@@ -33,13 +33,7 @@
 exception_t
 handleInterruptEntry(irq_t irq)
 {
-<<<<<<< HEAD
-    irq_t irq;
-
     ksCurThread->tcbSchedContext = ksCurSchedContext;
-    irq = getActiveIRQ();
-=======
->>>>>>> 9eda10d5
 #ifdef DEBUG
     ksKernelEntry.path = Debug_Interrupt;
     ksKernelEntry.irq = irq;
