--- conflicted
+++ resolved
@@ -219,21 +219,16 @@
 
 #endif /* CONFIG_ENABLE_BENCHMARKS */
 
-<<<<<<< HEAD
     /* we don't account for unknown syscalls that are for debugging or benchmarking,
      * so don't record the kernel entry time until now */
     updateTimestamp();
     if (likely(checkBudget())) {
-        current_fault = fault_unknown_syscall_new(w);
+        current_fault = seL4_Fault_UnknownSyscall_new(w);
         handleFault(ksCurThread);
     } else {
         /* try again when the thread has budget */
         setThreadState(ksCurThread, ThreadState_Restart);
     }
-=======
-    current_fault = seL4_Fault_UnknownSyscall_new(w);
-    handleFault(ksCurThread);
->>>>>>> 5dfbfcbf
 
     schedule();
     activateThread();
@@ -257,19 +252,14 @@
     benchmark_utilisation_kentry_stamp();
 #endif /* CONFIG_BENCHMARK_TRACK_UTILISATION */
 
-<<<<<<< HEAD
     updateTimestamp();
     if (likely(checkBudget())) {
-        current_fault = fault_user_exception_new(w_a, w_b);
+        current_fault = seL4_Fault_UserException_new(w_a, w_b);
         handleFault(ksCurThread);
     } else {
         /* try again when the thread has budget */
         setThreadState(ksCurThread, ThreadState_Restart);
     }
-=======
-    current_fault = seL4_Fault_UserException_new(w_a, w_b);
-    handleFault(ksCurThread);
->>>>>>> 5dfbfcbf
 
     schedule();
     activateThread();
