--- conflicted
+++ resolved
@@ -1650,10 +1650,6 @@
                             pte_range_t pte_entries)
 {
     unsigned int i, j UNUSED;
-<<<<<<< HEAD
-=======
-    bool_t tlbflush_required;
->>>>>>> f15959a7
 
     cap = cap_frame_cap_set_capFMappedObject(cap, PT_REF(pte_entries.pt));
     cap = cap_frame_cap_set_capFMappedIndex(cap, pte_entries.start);
@@ -1679,85 +1675,14 @@
 performPageInvocationMapPDE(cap_t cap, cte_t *ctSlot, pde_t pde,
                             pde_range_t pde_entries)
 {
-<<<<<<< HEAD
     unsigned int i;
-=======
-    unsigned int i, j UNUSED;
-    bool_t tlbflush_required;
->>>>>>> f15959a7
-
 
     cap = cap_frame_cap_set_capFMappedObject(cap, PD_REF(pde_entries.pd));
     cap = cap_frame_cap_set_capFMappedIndex(cap, pde_entries.start);
     cdtUpdate(ctSlot, cap);
 
-    j = pde_entries.length;
-    /** GHOSTUPD: "(\<acute>j <= 16, id)" */
-
     for (i = 0; i < pde_entries.length; i++) {
-<<<<<<< HEAD
         pde_entries.pd[pde_entries.start + i] = pde;
-=======
-        pde_entries.base[i] = pde;
-    }
-    cleanCacheRange_PoU((word_t)pde_entries.base,
-                        LAST_BYTE_PDE(pde_entries.base, pde_entries.length),
-                        addrFromPPtr(pde_entries.base));
-    if (unlikely(tlbflush_required)) {
-        invalidateTLBByASID(asid);
-    }
-
-    return EXCEPTION_NONE;
-}
-
-exception_t
-performPageInvocationRemapPTE(asid_t asid, pte_t pte, pte_range_t pte_entries)
-{
-    unsigned int i, j UNUSED;
-    bool_t tlbflush_required;
-
-    /* we only need to check the first entries because of how createSafeMappingEntries
-     * works to preserve the consistency of tables */
-    tlbflush_required = pteCheckIfMapped(pte_entries.base);
-
-    j = pte_entries.length;
-    /** GHOSTUPD: "(\<acute>j <= 16, id)" */
-
-    for (i = 0; i < pte_entries.length; i++) {
-        pte_entries.base[i] = pte;
-    }
-    cleanCacheRange_PoU((word_t)pte_entries.base,
-                        LAST_BYTE_PTE(pte_entries.base, pte_entries.length),
-                        addrFromPPtr(pte_entries.base));
-    if (unlikely(tlbflush_required)) {
-        invalidateTLBByASID(asid);
-    }
-
-    return EXCEPTION_NONE;
-}
-
-exception_t
-performPageInvocationRemapPDE(asid_t asid, pde_t pde, pde_range_t pde_entries)
-{
-    unsigned int i, j UNUSED;
-    bool_t tlbflush_required;
-
-    /* we only need to check the first entries because of how createSafeMappingEntries
-     * works to preserve the consistency of tables */
-    tlbflush_required = pdeCheckIfMapped(pde_entries.base);
-
-    j = pde_entries.length;
-    /** GHOSTUPD: "(\<acute>j <= 16, id)" */
-
-    for (i = 0; i < pde_entries.length; i++) {
-        pde_entries.base[i] = pde;
-    }
-    cleanCacheRange_PoU((word_t)pde_entries.base,
-                        LAST_BYTE_PDE(pde_entries.base, pde_entries.length),
-                        addrFromPPtr(pde_entries.base));
-    if (unlikely(tlbflush_required)) {
-        invalidateTLBByASID(asid);
->>>>>>> f15959a7
     }
     cleanCacheRange_PoU((word_t)&pde_entries.pd[pde_entries.start],
                         ((word_t)LAST_BYTE_PDE(pde_entries.pd + pde_entries.start, pde_entries.length)),
