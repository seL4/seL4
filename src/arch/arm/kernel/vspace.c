--- conflicted
+++ resolved
@@ -561,12 +561,8 @@
 void
 copyGlobalMappings(pde_t *newPD)
 {
-<<<<<<< HEAD
 #ifndef ARM_HYP
-    unsigned int i;
-=======
     word_t i;
->>>>>>> e11bb32f
     pde_t *global_pd = armKSGlobalPD;
 
     for (i = kernelBase >> ARMSectionBits; i < BIT(PD_BITS); i++) {
@@ -1505,12 +1501,8 @@
     vaddr = getSyscallArg(0, buffer);
 #ifndef ARM_HYP
     attr = vmAttributesFromWord(getSyscallArg(1, buffer));
-<<<<<<< HEAD
-#endif
-    pdCap = extraCaps.excaprefs[0]->cap;
-=======
+#endif
     pdCap = excaps.excaprefs[0]->cap;
->>>>>>> e11bb32f
 
     if (unlikely(cap_get_capType(pdCap) != cap_page_directory_cap ||
                  !cap_page_directory_cap_get_capPDIsMapped(pdCap))) {
@@ -2672,17 +2664,13 @@
             \<or> \<acute>end - \<acute>start <= gs_get_assn cap_get_capSizeBits_'proc \<acute>ghost'state)
         \<and> \<acute>start <= \<acute>end, id)" */
 
-<<<<<<< HEAD
 #ifdef ARM_HYP
     /* The hypervisor does not share an AS with userspace so we must flush
      * by kernel MVA instead. ARMv7 caches are PIPT so it makes no difference */
     end = (vptr_t)paddr_to_pptr(pstart) + (end - start);
     start = (vptr_t)paddr_to_pptr(pstart);
 #endif
-    switch (label) {
-=======
     switch (invLabel) {
->>>>>>> e11bb32f
     case ARMPDClean_Data:
     case ARMPageClean_Data:
         cleanCacheRange_RAM(start, end, pstart);
