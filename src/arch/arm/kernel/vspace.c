/*
 * Copyright 2014, General Dynamics C4 Systems
 *
 * This software may be distributed and modified according to the terms of
 * the GNU General Public License version 2. Note that NO WARRANTY is provided.
 * See "LICENSE_GPLv2.txt" for details.
 *
 * @TAG(GD_GPL)
 */

#include <types.h>
#include <benchmark.h>
#include <api/failures.h>
#include <api/syscall.h>
#include <kernel/boot.h>
#include <kernel/cspace.h>
#include <kernel/thread.h>
#include <kernel/cdt.h>
#include <machine/io.h>
#include <model/preemption.h>
#include <model/statedata.h>
#include <object/cnode.h>
#include <object/untyped.h>
#include <arch/api/invocation.h>
#include <arch/kernel/vspace.h>
#include <arch/linker.h>
#include <arch/object/tcb.h>
#include <plat/machine/devices.h>
#include <plat/machine/hardware.h>
#include <armv/context_switch.h>

/* ARM uses multiple identical mappings in a page table / page directory to construct
 * large mappings. In both cases it happens to be 16 entries, which can be calculated by
 * looking at the size difference of the mappings, and is done this way to remove magic
 * numbers littering this code and make it clear what is going on */
#define SECTIONS_PER_SUPER_SECTION BIT(ARMSuperSectionBits - ARMSectionBits)
#define PAGES_PER_LARGE_PAGE BIT(ARMLargePageBits - ARMSmallPageBits)

/* helper stuff to avoid fencepost errors when
 * getting the last byte of a PTE or PDE */
#define LAST_BYTE_PTE(PTE,LENGTH) ((word_t)&(PTE)[(LENGTH)-1] + (BIT(PTE_SIZE_BITS)-1))
#define LAST_BYTE_PDE(PDE,LENGTH) ((word_t)&(PDE)[(LENGTH)-1] + (BIT(PDE_SIZE_BITS)-1))

/* need a fake array to get the pointer from the linker script */
extern char arm_vector_table[1];

/* This is the ARM kernel stack. It is accessed from a remapped address. */
char arm_kernel_stack[4096] ALIGN_BSS(4096) VISIBLE;

struct resolve_ret {
    paddr_t frameBase;
    vm_page_size_t frameSize;
    bool_t valid;
};
typedef struct resolve_ret resolve_ret_t;

void doFlush(int label, vptr_t start, vptr_t end, paddr_t pstart);
static pte_t *lookupPTSlot_nofail(pte_t *pt, vptr_t vptr);
static resolve_ret_t resolveVAddr(pde_t *pd, vptr_t vaddr);
static exception_t performPDFlush(int label, pde_t *pd,
                                  vptr_t start, vptr_t end, paddr_t pstart);
static exception_t performPageFlush(int label, pde_t *pd,
                                    vptr_t start, vptr_t end, paddr_t pstart);
static exception_t performPageGetAddress(void *vbase_ptr);
static exception_t decodeARMPageDirectoryInvocation(word_t label,
                                                    unsigned int length, cptr_t cptr, cte_t *cte, cap_t cap,
                                                    extra_caps_t extraCaps, word_t *buffer);
static pde_t PURE loadHWASID(pde_t *pd);

static word_t CONST
APFromVMRights(vm_rights_t vm_rights)
{
    switch (vm_rights) {
    case VMNoAccess:
        return 0;

    case VMKernelOnly:
        return 1;

    case VMReadOnly:
        return 2;

    case VMReadWrite:
        return 3;

    default:
        fail("Invalid VM rights");
    }
}

BOOT_CODE void
map_it_pt_cap(cap_t pt_cap)
{
    pde_t* pd   = PDE_PTR(cap_page_table_cap_get_capPTMappedObject(pt_cap));
    pte_t* pt   = PTE_PTR(cap_page_table_cap_get_capPTBasePtr(pt_cap));
    uint32_t pdIndex = cap_page_table_cap_get_capPTMappedIndex(pt_cap);
    pde_t* targetSlot = pd + pdIndex;

    *targetSlot = pde_pde_coarse_new(
                      addrFromPPtr(pt), /* address */
                      true,             /* P       */
                      0                 /* Domain  */
                  );
}

BOOT_CODE void
map_it_frame_cap(cap_t frame_cap)
{
    pte_t* pt;
    pte_t* targetSlot;
    uint32_t index;
    void*  frame = (void*)cap_frame_cap_get_capFBasePtr(frame_cap);

    pt = PT_PTR(cap_frame_cap_get_capFMappedObject(frame_cap));
    index = cap_frame_cap_get_capFMappedIndex(frame_cap);
    targetSlot = pt + index;
    *targetSlot = pte_pte_small_new(
                      addrFromPPtr(frame),
                      1, /* not global */
                      0, /* not shared */
                      0, /* APX = 0, privileged full access */
                      0, /* TEX = 0 */
                      APFromVMRights(VMReadWrite),
                      1, /* cacheable */
                      1, /* write-back caching */
                      0  /* executable */
                  );
}

BOOT_CODE void
map_kernel_frame(paddr_t paddr, pptr_t vaddr, vm_rights_t vm_rights, vm_attributes_t attributes)
{
    uint32_t idx = (vaddr & MASK(pageBitsForSize(ARMSection))) >> pageBitsForSize(ARMSmallPage);

    assert(vaddr >= PPTR_TOP); /* vaddr lies in the region the global PT covers */

    armKSGlobalPT[idx] =
        pte_pte_small_new(
            paddr,
            0, /* global */
            0, /* Not shared */
            0, /* APX = 0, privileged full access */
            0, /* TEX = 0 */
            APFromVMRights(vm_rights),
            vm_attributes_get_armPageCacheable(attributes),
            1, /* Write-back caching */
            0  /* executable */
        );
}

BOOT_CODE void
map_kernel_window(void)
{
    paddr_t  phys;
    uint32_t idx;
    pde_t    pde;

    /* mapping of kernelBase (virtual address) to kernel's physBase  */
    /* up to end of virtual address space minus 16M using 16M frames */
    phys = physBase;
    idx = kernelBase >> pageBitsForSize(ARMSection);

    while (idx < BIT(PD_BITS) - SECTIONS_PER_SUPER_SECTION) {
        uint32_t idx2;

        pde = pde_pde_section_new(
                  phys,
                  1, /* SuperSection */
                  0, /* global */
                  0, /* Not shared */
                  0, /* APX = 0, privileged full access */
                  0, /* TEX = 0 */
                  1, /* VMKernelOnly */
                  1, /* Parity enabled */
                  0, /* Domain 0 */
                  0, /* XN not set */
                  1, /* Cacheable */
                  1  /* Write-back */
              );
        for (idx2 = idx; idx2 < idx + SECTIONS_PER_SUPER_SECTION; idx2++) {
            armKSGlobalPD[idx2] = pde;
        }
        phys += BIT(pageBitsForSize(ARMSuperSection));
        idx += SECTIONS_PER_SUPER_SECTION;
    }
#ifdef CONFIG_BENCHMARK
    /* steal the last MB for logging */
    while (idx < BIT(PD_BITS) - 2) {
#else
    /* mapping of the next 15M using 1M frames */
    while (idx < BIT(PD_BITS) - 1) {
#endif /* CONFIG_BENCHMARK */
        pde = pde_pde_section_new(
                  phys,
                  0, /* Section */
                  0, /* global */
                  0, /* Not shared */
                  0, /* APX = 0, privileged full access */
                  0, /* TEX = 0 */
                  1, /* VMKernelOnly */
                  1, /* Parity enabled */
                  0, /* Domain 0 */
                  0, /* XN not set */
                  1, /* Cacheable */
                  1  /* Write-back */
              );
        armKSGlobalPD[idx] = pde;
        phys += BIT(pageBitsForSize(ARMSection));
        idx++;
    }

#ifdef CONFIG_BENCHMARK
    /* allocate a 1M buffer for logging */
    pde = pde_pde_section_new(
              phys,
              0, /* Section */
              0, /* global */
              0, /* Not Shared */
              0, /* APX = 0, privileged full access */
              0, /* TEX = 0 */
              1, /* VMKernelOnly */
              1, /* Parity Enabled */
              0, /* Domain 0 */
              0, /* XN not set */
              1, /* Cacheable */
              0  /* Write-through to minimise perf hit */
          );
    armKSGlobalPD[idx] = pde;
    ksLog = (word_t *) ptrFromPAddr(phys);

    /* we remove the address PADDR_TOP - 1MB from the
     * available physical memory for the sabre.
     *
     * if you are using a different platform this may need
     * adjusting or you may need to do something completely different
     * to get a 1mb, write through buffer*/
    assert(ksLog == ((word_t *) KS_LOG_PADDR));
    phys += BIT(pageBitsForSize(ARMSection));
    idx++;
#endif /* CONFIG_BENCHMARK */

    /* crosscheck whether we have mapped correctly so far */
    assert(phys == PADDR_TOP);

    /* map page table covering last 1M of virtual address space to page directory */
    armKSGlobalPD[idx] =
        pde_pde_coarse_new(
            addrFromPPtr(armKSGlobalPT), /* address */
            true,                        /* P       */
            0                            /* Domain  */
        );

    /* now start initialising the page table */
    memzero(armKSGlobalPT, 1 << PT_SIZE_BITS);

    /* map vector table */
    map_kernel_frame(
        addrFromPPtr(arm_vector_table),
        PPTR_VECTOR_TABLE,
        VMKernelOnly,
        vm_attributes_new(
            false, /* armExecuteNever */
            true,  /* armParityEnabled */
            true   /* armPageCacheable */
        )
    );

    /* map globals frame */
    map_kernel_frame(
        addrFromPPtr(armKSGlobalsFrame),
        PPTR_GLOBALS_PAGE,
        VMReadOnly,
        vm_attributes_new(
            false, /* armExecuteNever */
            true,  /* armParityEnabled */
            true   /* armPageCacheable */
        )
    );

    /* map stack frame */
    map_kernel_frame(
        addrFromPPtr(arm_kernel_stack),
        PPTR_KERNEL_STACK,
        VMKernelOnly,
        vm_attributes_new(
            false, /* armExecuteNever */
            true,  /* armParityEnabled */
            true   /* armPageCacheable */
        )
    );

    map_kernel_devices();
}

BOOT_CODE void
activate_global_pd(void)
{
    /* Ensure that there's nothing stale in newly-mapped regions, and
       that everything we've written (particularly the kernel page tables)
       is committed. */
    cleanInvalidateL1Caches();
    setCurrentPD(addrFromPPtr(armKSGlobalPD));
    invalidateTLB();
    lockTLBEntry(kernelBase);
    lockTLBEntry(PPTR_VECTOR_TABLE);
}

/* ==================== BOOT CODE FINISHES HERE ==================== */

void
copyGlobalMappings(pde_t *newPD)
{
    unsigned int i;
    pde_t *global_pd = armKSGlobalPD;

    for (i = kernelBase >> ARMSectionBits; i < BIT(PD_BITS); i++) {
        if (i != PD_ASID_SLOT) {
            newPD[i] = global_pd[i];
        }
    }
}

word_t * PURE
lookupIPCBuffer(bool_t isReceiver, tcb_t *thread)
{
    word_t w_bufferPtr;
    cap_t bufferCap;
    vm_rights_t vm_rights;

    w_bufferPtr = thread->tcbIPCBuffer;
    bufferCap = TCB_PTR_CTE_PTR(thread, tcbBuffer)->cap;

    if (unlikely(cap_get_capType(bufferCap) != cap_frame_cap)) {
        return NULL;
    }

    vm_rights = cap_frame_cap_get_capFVMRights(bufferCap);
    if (likely(vm_rights == VMReadWrite ||
               (!isReceiver && vm_rights == VMReadOnly))) {
        word_t basePtr;
        unsigned int pageBits;

        basePtr = cap_frame_cap_get_capFBasePtr(bufferCap);
        pageBits = pageBitsForSize(cap_frame_cap_get_capFSize(bufferCap));
        return (word_t *)(basePtr + (w_bufferPtr & MASK(pageBits)));
    } else {
        return NULL;
    }
}

static unsigned int CONST
makePDIndex(vptr_t vptr)
{
    return vptr >> 20;
}

lookupPTSlot_ret_t
lookupPTSlot(pde_t *pd, vptr_t vptr)
{
    lookupPTSlot_ret_t ret;
    pde_t *pdSlot;

    pdSlot = pd + makePDIndex(vptr);

    if (unlikely(pde_ptr_get_pdeType(pdSlot) != pde_pde_coarse)) {
        current_lookup_fault = lookup_fault_missing_capability_new(20);

        ret.pt = NULL;
        ret.ptIndex = 0;
        ret.status = EXCEPTION_LOOKUP_FAULT;
        return ret;
    } else {
        pte_t *pt;
        unsigned int ptIndex;

        pt = ptrFromPAddr(pde_pde_coarse_ptr_get_address(pdSlot));
        ptIndex = (vptr >> 12) & 0xff;

        ret.pt = pt;
        ret.ptIndex = ptIndex;
        ret.status = EXCEPTION_NONE;
        return ret;
    }
}

static pte_t *
lookupPTSlot_nofail(pte_t *pt, vptr_t vptr)
{
    unsigned int ptIndex;

    ptIndex = (vptr >> 12) & MASK(8);
    return pt + ptIndex;
}

exception_t
handleVMFault(tcb_t *thread, vm_fault_type_t vm_faultType)
{
    switch (vm_faultType) {
    case ARMDataAbort: {
        word_t addr, fault;

        addr = getFAR();
        fault = getDFSR();
        current_fault = fault_vm_fault_new(addr, fault, false);
        return EXCEPTION_FAULT;
    }

    case ARMPrefetchAbort: {
        word_t pc, fault;

        pc = getRestartPC(thread);
        fault = getIFSR();

        current_fault = fault_vm_fault_new(pc, fault, true);
        return EXCEPTION_FAULT;
    }

    default:
        fail("Invalid VM fault type");
    }
}

static void
invalidateASID(pde_t *pd)
{
    pd[PD_ASID_SLOT] = pde_pde_invalid_new(0, false);
}

#if 0

static void
invalidateASIDEntry(pde_t *pd)
{
    pde_t stored_hw_asid;

    stored_hw_asid = loadHWASID(asid);
    if (pde_pde_invalid_get_stored_asid_valid(stored_hw_asid)) {
        armKSHWASIDTable[pde_pde_invalid_get_stored_hw_asid(stored_hw_asid)] =
            asidInvalid;
    }
    invalidateASID(asid);
}

#endif

void
unmapPageTable(pde_t *pd, uint32_t pdIndex, pte_t* pt)
{
    assert(pd);
    assert(pt);
    assert(pde_get_pdeType(pd[pdIndex]) == pde_pde_coarse);
    assert(ptrFromPAddr (pde_pde_coarse_get_address(pd[pdIndex])) == pt);

    pd[pdIndex] = pde_pde_invalid_new(0, 0);
    cleanByVA_PoU((word_t)&pd[pdIndex], addrFromPPtr(&pd[pdIndex]));
    flushTable(pd, pdIndex << 20, pt);
}

void
unmapAllPageTables(pde_t *pd)
{
    unsigned int i;

    for (i = 0; i < kernelBase >> ARMSectionBits;) {
        switch (pde_get_pdeType(pd[i])) {
        case pde_pde_coarse: {
            cap_t ptCap;
            cte_t *ptCte;
            ptCte = cdtFind(capSpaceTypedMemory, (uint32_t)paddr_to_pptr(pde_pde_coarse_get_address(pd[i])), BIT(PT_SIZE_BITS), 0, (uint32_t)(pd + i), cte_depth_bits_type(cap_page_table_cap));
            assert(ptCte);
            ptCap = cap_page_table_cap_set_capPTMappedObject(ptCte->cap, 0);
            cdtUpdate(ptCte, ptCap);
            unmapPageTable(pd, i, PT_PTR(cap_page_table_cap_get_capPTBasePtr(ptCap)));
            i++;
            break;
        }
        case pde_pde_section:
            if (pde_pde_section_get_size(pd[i])) {
                cap_t frameCap;
                cte_t *frameCte;
                frameCte = cdtFind(capSpaceTypedMemory, (uint32_t)paddr_to_pptr(pde_pde_section_get_address(pd[i])), BIT(ARMSuperSectionBits), 0, (uint32_t)(pd + i), cte_depth_bits_type(cap_frame_cap));
                assert(frameCte);
                frameCap = cap_frame_cap_set_capFMappedObject(frameCte->cap, 0);
                cdtUpdate(frameCte, frameCap);
                unmapPagePDE(ARMSuperSection, pd, i, (void *)cap_frame_cap_get_capFBasePtr(frameCap));
                i++;
            } else {
                cap_t frameCap;
                cte_t *frameCte;
                frameCte = cdtFind(capSpaceTypedMemory, (uint32_t)paddr_to_pptr(pde_pde_section_get_address(pd[i])), BIT(ARMSectionBits), 0, (uint32_t)(pd + i), cte_depth_bits_type(cap_frame_cap));
                assert(frameCte);
                frameCap = cap_frame_cap_set_capFMappedObject(frameCte->cap, 0);
                cdtUpdate(frameCte, frameCap);
                unmapPagePDE(ARMSection, pd, i, (void *)cap_frame_cap_get_capFBasePtr(frameCap));
                i++;
            }
            break;
        case pde_pde_invalid:
            i++;
            break;
        }
    }
}

<<<<<<< HEAD
void unmapPagePTE(vm_page_size_t page_size, pte_t *pt, unsigned int ptIndex, void *pptr)
=======
static pte_t pte_pte_invalid_new(void)
{
    /* Invalid as every PTE must have bit 0 set (large PTE) or bit 1 set (small
     * PTE). 0 == 'translation fault' in ARM parlance.
     */
    return (pte_t) {
        {
            0
        }
    };
}

void
unmapPage(vm_page_size_t page_size, asid_t asid, vptr_t vptr, void *pptr)
>>>>>>> f896ffa0
{
    paddr_t addr = addrFromPPtr(pptr);
    cte_t *ptCte;
    pde_t *pd;
    unsigned int pdIndex;

    (void)addr;

    ptCte = cdtFindWithExtra(capSpaceTypedMemory, PT_REF(pt), BIT(PT_SIZE_BITS), 0, cte_depth_bits_type(cap_page_table_cap));
    assert(ptCte);
    pd = PD_PTR(cap_page_table_cap_get_capPTMappedObject(ptCte->cap));
    pdIndex = cap_page_table_cap_get_capPTMappedIndex(ptCte->cap);

    switch (page_size) {
    case ARMSmallPage: {
        /* When recycling a cap the finaliseCap function gets called twice. Unfortunately
         * there is no way to distinguish when this is going to be a duplicate call, vs
         * a single call from delete. Therefore we need to handle attempting to remove
         * a mapping that has already been removed, so just silently succeed */
        if (pt[ptIndex].words[0] == pte_pte_invalid_new().words[0]) {
            return;
        }
        assert(pte_get_pteType(pt[ptIndex]) == pte_pte_small);
        assert(pte_pte_small_get_address(pt[ptIndex]) == addr);

        pt[ptIndex] = pte_pte_invalid_new();
        cleanByVA_PoU((word_t)&pt[ptIndex], addrFromPPtr(&pt[ptIndex]));

        break;
    }

    case ARMLargePage: {
        unsigned int i;

        /* When recycling a cap the finaliseCap function gets called twice. Unfortunately
         * there is no way to distinguish when this is going to be a duplicate call, vs
         * a single call from delete. Therefore we need to handle attempting to remove
         * a mapping that has already been removed, so just silently succeed */
        if (pt[ptIndex].words[0] == pte_pte_invalid_new().words[0]) {
            return;
        }
        assert(pte_get_pteType(pt[ptIndex]) == pte_pte_large);
        assert(pte_pte_large_get_address(pt[ptIndex]) == addr);

        for (i = 0; i < PAGES_PER_LARGE_PAGE; i++) {
            pt[ptIndex + i] = pte_pte_invalid_new();
        }
        cleanCacheRange_PoU((word_t)&pt[ptIndex],
                            LAST_BYTE_PTE(&pt[ptIndex], PAGES_PER_LARGE_PAGE),
                            addrFromPPtr(&pt[ptIndex]));

        break;
    }
    default:
        fail("Invalid page size");
    }

    if (pd) {
        flushPage(page_size, pd, (pdIndex << 20) |  (ptIndex << 12));
    }
}
void
unmapPagePDE(vm_page_size_t page_size, pde_t *pd, unsigned int pdIndex, void *pptr)
{
    paddr_t addr = addrFromPPtr(pptr);

    (void)addr;

    switch (page_size) {
    case ARMSection: {

        /* When recycling a cap the finaliseCap function gets called twice. Unfortunately
         * there is no way to distinguish when this is going to be a duplicate call, vs
         * a single call from delete. Therefore we need to handle attempting to remove
         * a mapping that has already been removed, so just silently succeed */
        if (pd[pdIndex].words[0] == pde_pde_invalid_new(0, 0).words[0]) {
            return;
        }

        assert(pde_get_pdeType(pd[pdIndex]) == pde_pde_section);
        assert(pde_pde_section_get_size(pd[pdIndex]) == 0);
        assert(pde_pde_section_get_address(pd[pdIndex]) == addr);

        pd[pdIndex] = pde_pde_invalid_new(0, 0);
        cleanByVA_PoU((word_t)&pd[pdIndex], addrFromPPtr(&pd[pdIndex]));

        break;
    }

    case ARMSuperSection: {
        unsigned int i;

        /* When recycling a cap the finaliseCap function gets called twice. Unfortunately
         * there is no way to distinguish when this is going to be a duplicate call, vs
         * a single call from delete. Therefore we need to handle attempting to remove
         * a mapping that has already been removed, so just silently succeed */
        if (pd[pdIndex].words[0] == pde_pde_invalid_new(0, 0).words[0]) {
            return;
        }

        assert(pde_get_pdeType(pd[pdIndex]) == pde_pde_section);
        assert(pde_pde_section_get_size(pd[pdIndex]) == 1);
        assert(pde_pde_section_get_address(pd[pdIndex]) == addr);

        for (i = 0; i < SECTIONS_PER_SUPER_SECTION; i++) {
            pd[pdIndex + i] = pde_pde_invalid_new(0, 0);
        }
        cleanCacheRange_PoU((word_t)&pd[pdIndex], LAST_BYTE_PDE(&pd[pdIndex], SECTIONS_PER_SUPER_SECTION),
                            addrFromPPtr(&pd[pdIndex]));

        break;
    }

    default:
        fail("Invalid ARM page type");
        break;
    }

    /* Flush the page now that the mapping has been updated */
    flushPage(page_size, pd, pdIndex << 20);
}

void unmapAllPages(pde_t *pd, uint32_t pdIndex, pte_t *pt)
{
    uint32_t i;
    for (i = 0; i < BIT(PT_BITS);) {
        switch (pte_get_pteType(pt[i])) {
        case pte_pte_small: {
            cte_t *frameCte;
            cap_t frameCap;
            frameCte = cdtFind(capSpaceTypedMemory, (uint32_t)paddr_to_pptr(pte_pte_small_ptr_get_address(pt + i)), BIT(ARMSmallPageBits), 0, (uint32_t)(pt + i), cte_depth_bits_type(cap_frame_cap));
            assert(frameCte);
            frameCap = cap_frame_cap_set_capFMappedObject(frameCte->cap, 0);
            cdtUpdate(frameCte, frameCap);
            unmapPagePTE(ARMSmallPage, pt, i, (void *)cap_frame_cap_get_capFBasePtr(frameCap));
            i++;
            break;
        }
        case pte_pte_large: {
            cte_t *frameCte;
            cap_t frameCap;
            frameCte = cdtFind(capSpaceTypedMemory, (uint32_t)paddr_to_pptr(pte_pte_large_ptr_get_address(pt + i)), BIT(ARMLargePageBits), 0, (uint32_t)(pt + i), cte_depth_bits_type(cap_frame_cap));
            assert(frameCte);
            frameCap = cap_frame_cap_set_capFMappedObject(frameCte->cap, 0);
            cdtUpdate(frameCte, frameCap);
            unmapPagePTE(ARMLargePage, pt, i, (void *)cap_frame_cap_get_capFBasePtr(frameCap));
            i += 16;
            break;
        }
        case pte_pte_invalid:
            i++;
            break;
        }
    }
}

void
setVMRoot(tcb_t *tcb)
{
    cap_t threadRoot;
    pde_t *pd;

    threadRoot = TCB_PTR_CTE_PTR(tcb, tcbVTable)->cap;

    if (cap_get_capType(threadRoot) != cap_page_directory_cap) {
        setCurrentPD(addrFromPPtr(armKSGlobalPD));
        return;
    }

    pd = PDE_PTR(cap_page_directory_cap_get_capPDBasePtr(threadRoot));

    armv_contextSwitch(pd);
}

static bool_t
setVMRootForFlush(pde_t* pd)
{
    cap_t threadRoot;

    threadRoot = TCB_PTR_CTE_PTR(ksCurThread, tcbVTable)->cap;

    if (cap_get_capType(threadRoot) == cap_page_directory_cap &&
            PDE_PTR(cap_page_directory_cap_get_capPDBasePtr(threadRoot)) == pd) {
        return false;
    }

    armv_contextSwitch(pd);

    return true;
}

bool_t CONST
isValidVTableRoot(cap_t cap)
{
    return cap_get_capType(cap) == cap_page_directory_cap;
}

exception_t
checkValidIPCBuffer(vptr_t vptr, cap_t cap)
{
    if (unlikely(cap_get_capType(cap) != cap_frame_cap)) {
        userError("Requested IPC Buffer is not a frame cap.");
        current_syscall_error.type = seL4_IllegalOperation;
        return EXCEPTION_SYSCALL_ERROR;
    }

    if (unlikely(vptr & MASK(9))) {
        userError("Requested IPC Buffer location 0x%x is not aligned.",
                  (int)vptr);
        current_syscall_error.type = seL4_AlignmentError;
        return EXCEPTION_SYSCALL_ERROR;
    }

    return EXCEPTION_NONE;
}

vm_rights_t CONST
maskVMRights(vm_rights_t vm_rights, cap_rights_t cap_rights_mask)
{
    if (vm_rights == VMNoAccess) {
        return VMNoAccess;
    }
    if (vm_rights == VMReadOnly &&
            cap_rights_get_capAllowRead(cap_rights_mask)) {
        return VMReadOnly;
    }
    if (vm_rights == VMReadWrite &&
            cap_rights_get_capAllowRead(cap_rights_mask)) {
        if (!cap_rights_get_capAllowWrite(cap_rights_mask)) {
            return VMReadOnly;
        } else {
            return VMReadWrite;
        }
    }
    return VMKernelOnly;
}

/* ARM Hardware ASID allocation */

static void
storeHWASID(pde_t *pd, hw_asid_t hw_asid)
{
    /* Store HW ASID in the last entry
       Masquerade as an invalid PDE */
    pd[PD_ASID_SLOT] = pde_pde_invalid_new(hw_asid, true);

    armKSHWASIDTable[hw_asid] = pd;
}

static pde_t PURE
loadHWASID(pde_t *pd)
{
    return pd[PD_ASID_SLOT];
}

hw_asid_t
findFreeHWASID(void)
{
    word_t hw_asid_offset;
    hw_asid_t hw_asid;

    /* Find a free hardware ASID */
    for (hw_asid_offset = 0;
            hw_asid_offset <= (word_t)((hw_asid_t) - 1);
            hw_asid_offset ++) {
        hw_asid = armKSNextASID + ((hw_asid_t)hw_asid_offset);
        if (!armKSHWASIDTable[hw_asid]) {
            return hw_asid;
        }
    }

    hw_asid = armKSNextASID;

    /* If we've scanned the table without finding a free ASID */
    invalidateASID(armKSHWASIDTable[hw_asid]);

    /* Flush TLB */
    invalidateTLB_ASID(hw_asid);
    armKSHWASIDTable[hw_asid] = NULL;

    /* Increment the NextASID index */
    armKSNextASID++;

    return hw_asid;
}

static hw_asid_t
getHWASID(pde_t *pd)
{
    pde_t stored_hw_asid;

    stored_hw_asid = loadHWASID(pd);
    if (pde_pde_invalid_get_stored_asid_valid(stored_hw_asid)) {
        return pde_pde_invalid_get_stored_hw_asid(stored_hw_asid);
    } else {
        hw_asid_t new_hw_asid;

        new_hw_asid = findFreeHWASID();
        storeHWASID(pd, new_hw_asid);
        return new_hw_asid;
    }
}

void
setCurrentASID(pde_t *pd)
{
    hw_asid_t hw_asid;

    hw_asid = getHWASID(pd);
    setHardwareASID(hw_asid);
}

/* Cache and TLB consistency */

void
flushPage(vm_page_size_t page_size, pde_t* pd, word_t vptr)
{
    pde_t stored_hw_asid;
    word_t base_addr;
    bool_t root_switched;

    assert((vptr & MASK(pageBitsForSize(page_size))) == 0);

    /* Switch to the address space to allow a cache clean by VA */
    root_switched = setVMRootForFlush(pd);
    stored_hw_asid = loadHWASID(pd);

    if (pde_pde_invalid_get_stored_asid_valid(stored_hw_asid)) {
        base_addr = vptr & ~MASK(12);

        /* Do the TLB flush */
        invalidateTLB_VAASID(base_addr | pde_pde_invalid_get_stored_hw_asid(stored_hw_asid));

        if (root_switched) {
            setVMRoot(ksCurThread);
        }
    }
}

void
flushTable(pde_t* pd, word_t vptr, pte_t* pt)
{
    pde_t stored_hw_asid;
    bool_t root_switched;

    assert((vptr & MASK(PT_BITS + ARMSmallPageBits)) == 0);

    /* Switch to the address space to allow a cache clean by VA */
    root_switched = setVMRootForFlush(pd);
    stored_hw_asid = loadHWASID(pd);

    if (pde_pde_invalid_get_stored_asid_valid(stored_hw_asid)) {
        invalidateTLB_ASID(pde_pde_invalid_get_stored_hw_asid(stored_hw_asid));
        if (root_switched) {
            setVMRoot(ksCurThread);
        }
    }
}

/* The rest of the file implements the ARM object invocations */

static pte_t CONST
makeUserPTE(vm_page_size_t page_size, paddr_t paddr,
            bool_t cacheable, bool_t nonexecutable, vm_rights_t vm_rights)
{
    pte_t pte;
    word_t ap;

    ap = APFromVMRights(vm_rights);

    switch (page_size) {
    case ARMSmallPage: {
        if (cacheable) {
            pte = pte_pte_small_new(paddr,
                                    1, /* not global */
                                    0, /* not shared */
                                    0, /* APX = 0, privileged full access */
                                    5, /* TEX = 0b101, outer write-back, write-allocate */
                                    ap,
                                    0, 1, /* Inner write-back, write-allocate (except on ARM11) */
                                    nonexecutable);
        } else {
            pte = pte_pte_small_new(paddr,
                                    1, /* not global */
                                    1, /* shared */
                                    0, /* APX = 0, privileged full access */
                                    0, /* TEX = 0b000, strongly-ordered. */
                                    ap,
                                    0, 0,
                                    nonexecutable);
        }
        break;
    }

    case ARMLargePage: {
        if (cacheable) {
            pte = pte_pte_large_new(paddr,
                                    nonexecutable,
                                    5, /* TEX = 0b101, outer write-back, write-allocate */
                                    1, /* not global */
                                    0, /* not shared */
                                    0, /* APX = 0, privileged full access */
                                    ap,
                                    0, 1, /* Inner write-back, write-allocate (except on ARM11) */
                                    1 /* reserved */);
        } else {
            pte = pte_pte_large_new(paddr,
                                    nonexecutable,
                                    0, /* TEX = 0b000, strongly-ordered */
                                    1, /* not global */
                                    1, /* shared */
                                    0, /* APX = 0, privileged full access */
                                    ap,
                                    0, 0,
                                    1 /* reserved */);
        }
        break;
    }

    default:
        fail("Invalid PTE frame type");
    }

    return pte;
}

static pde_t CONST
makeUserPDE(vm_page_size_t page_size, paddr_t paddr, bool_t parity,
            bool_t cacheable, bool_t nonexecutable, word_t domain,
            vm_rights_t vm_rights)
{
    word_t ap, size2;

    ap = APFromVMRights(vm_rights);

    switch (page_size) {
    case ARMSection:
        size2 = 0;
        break;

    case ARMSuperSection:
        size2 = 1;
        break;

    default:
        fail("Invalid PDE frame type");
    }

    if (cacheable) {
        return pde_pde_section_new(paddr, size2,
                                   1, /* not global */
                                   0, /* not shared */
                                   0, /* APX = 0, privileged full access */
                                   5, /* TEX = 0b101, outer write-back, write-allocate */
                                   ap, parity, domain, nonexecutable,
                                   0, 1 /* Inner write-back, write-allocate (except on ARM11) */);
    } else {
        return pde_pde_section_new(paddr, size2,
                                   1, /* not global */
                                   1, /* shared */
                                   0, /* APX = 0, privileged full access */
                                   0, /* TEX = 0b000, strongly-ordered */
                                   ap, parity, domain, nonexecutable,
                                   0, 0);
    }
}

static inline bool_t CONST
checkVPAlignment(vm_page_size_t sz, word_t w)
{
    return (w & MASK(pageBitsForSize(sz))) == 0;
}

static exception_t
decodeARMPageTableInvocation(word_t label, unsigned int length,
                             cte_t *cte, cap_t cap, extra_caps_t extraCaps,
                             word_t *buffer)
{
    word_t vaddr, pdIndex;
    vm_attributes_t attr;
    cap_t pdCap;
    pde_t *pd, *pdSlot;
    pde_t pde;
    paddr_t paddr;

    if (label == ARMPageTableUnmap) {
        if (unlikely(! cdtIsFinal(cte))) {
            current_syscall_error.type = seL4_RevokeFirst;
            return EXCEPTION_SYSCALL_ERROR;
        }
        setThreadState(ksCurThread, ThreadState_Restart);
        return performPageTableInvocationUnmap (cap, cte);
    }

    if (unlikely(label != ARMPageTableMap)) {
        current_syscall_error.type = seL4_IllegalOperation;
        return EXCEPTION_SYSCALL_ERROR;
    }

    if (unlikely(length < 2 || extraCaps.excaprefs[0] == NULL)) {
        current_syscall_error.type = seL4_TruncatedMessage;
        return EXCEPTION_SYSCALL_ERROR;
    }

    if (unlikely(cdtCapFindWithExtra(cap))) {
        current_syscall_error.type =
            seL4_InvalidCapability;
        current_syscall_error.invalidCapNumber = 0;

        return EXCEPTION_SYSCALL_ERROR;
    }

    vaddr = getSyscallArg(0, buffer);
    attr = vmAttributesFromWord(getSyscallArg(1, buffer));
    pdCap = extraCaps.excaprefs[0]->cap;

    if (unlikely(cap_get_capType(pdCap) != cap_page_directory_cap)) {
        current_syscall_error.type = seL4_InvalidCapability;
        current_syscall_error.invalidCapNumber = 1;

        return EXCEPTION_SYSCALL_ERROR;
    }

    pd = PDE_PTR(cap_page_directory_cap_get_capPDBasePtr(pdCap));

    if (unlikely(vaddr >= kernelBase)) {
        current_syscall_error.type = seL4_InvalidArgument;
        current_syscall_error.invalidArgumentNumber = 0;

        return EXCEPTION_SYSCALL_ERROR;
    }

    pdIndex = vaddr >> 20;
    pdSlot = &pd[pdIndex];
    if (unlikely(pde_ptr_get_pdeType(pdSlot) != pde_pde_invalid)) {
        current_syscall_error.type = seL4_DeleteFirst;

        return EXCEPTION_SYSCALL_ERROR;
    }

    paddr = addrFromPPtr(
                PTE_PTR(cap_page_table_cap_get_capPTBasePtr(cap)));
    pde = pde_pde_coarse_new(
              paddr,
              vm_attributes_get_armParityEnabled(attr),
              0 /* Domain */
          );

    cap = cap_page_table_cap_set_capPTMappedObject(cap, PD_REF(pd));
    cap = cap_page_table_cap_set_capPTMappedIndex(cap, pdIndex);

    setThreadState(ksCurThread, ThreadState_Restart);
    return performPageTableInvocationMap(cap, cte, pde, pdSlot);
}

struct create_mappings_pte_return {
    exception_t status;
    pte_t pte;
    pte_range_t pte_entries;
};
typedef struct create_mappings_pte_return create_mappings_pte_return_t;

struct create_mappings_pde_return {
    exception_t status;
    pde_t pde;
    pde_range_t pde_entries;
};
typedef struct create_mappings_pde_return create_mappings_pde_return_t;

static create_mappings_pte_return_t
createSafeMappingEntries_PTE
(paddr_t base, word_t vaddr, vm_page_size_t frameSize,
 vm_rights_t vmRights, vm_attributes_t attr, pde_t *pd)
{

    create_mappings_pte_return_t ret;
    lookupPTSlot_ret_t lu_ret;
    unsigned int i;

    switch (frameSize) {

    case ARMSmallPage:

        ret.pte_entries.pt = NULL; /* to avoid uninitialised warning */
        ret.pte_entries.start = 0;
        ret.pte_entries.length = 1;

        ret.pte = makeUserPTE(ARMSmallPage, base,
                              vm_attributes_get_armPageCacheable(attr),
                              vm_attributes_get_armExecuteNever(attr),
                              vmRights);

        lu_ret = lookupPTSlot(pd, vaddr);
        if (unlikely(lu_ret.status != EXCEPTION_NONE)) {
            current_syscall_error.type =
                seL4_FailedLookup;
            current_syscall_error.failedLookupWasSource =
                false;
            ret.status = EXCEPTION_SYSCALL_ERROR;
            /* current_lookup_fault will have been set by
             * lookupPTSlot */
            return ret;
        }

        ret.pte_entries.pt = lu_ret.pt;
        ret.pte_entries.start = lu_ret.ptIndex;

        if (unlikely(pte_get_pteType(ret.pte_entries.pt[ret.pte_entries.start]) !=
                     pte_pte_invalid)) {
            current_syscall_error.type =
                seL4_DeleteFirst;

            ret.status = EXCEPTION_SYSCALL_ERROR;
            return ret;
        }

        ret.status = EXCEPTION_NONE;
        return ret;

    case ARMLargePage:

        ret.pte_entries.pt = NULL; /* to avoid uninitialised warning */
        ret.pte_entries.start = 0;
        ret.pte_entries.length = PAGES_PER_LARGE_PAGE;

        ret.pte = makeUserPTE(ARMLargePage, base,
                              vm_attributes_get_armPageCacheable(attr),
                              vm_attributes_get_armExecuteNever(attr),
                              vmRights);

        lu_ret = lookupPTSlot(pd, vaddr);
        if (unlikely(lu_ret.status != EXCEPTION_NONE)) {
            current_syscall_error.type =
                seL4_FailedLookup;
            current_syscall_error.failedLookupWasSource =
                false;
            ret.status = EXCEPTION_SYSCALL_ERROR;
            /* current_lookup_fault will have been set by
             * lookupPTSlot */
            return ret;
        }

        ret.pte_entries.pt = lu_ret.pt;
        ret.pte_entries.start = lu_ret.ptIndex;

        for (i = 0; i < PAGES_PER_LARGE_PAGE; i++) {
            if (unlikely(pte_get_pteType(ret.pte_entries.pt[ret.pte_entries.start + i]) !=
                         pte_pte_invalid)) {
                current_syscall_error.type =
                    seL4_DeleteFirst;

                ret.status = EXCEPTION_SYSCALL_ERROR;
                return ret;
            }
        }

        ret.status = EXCEPTION_NONE;
        return ret;

    default:
        fail("Invalid or unexpected ARM page type.");

    }
}

static create_mappings_pde_return_t
createSafeMappingEntries_PDE
(paddr_t base, word_t vaddr, vm_page_size_t frameSize,
 vm_rights_t vmRights, vm_attributes_t attr, pde_t *pd)
{

    create_mappings_pde_return_t ret;
    pde_tag_t currentPDEType;
    unsigned int i;

    switch (frameSize) {

        /* PDE mappings */
    case ARMSection:
        ret.pde_entries.pd = pd;
        ret.pde_entries.start = makePDIndex(vaddr);
        ret.pde_entries.length = 1;

        ret.pde = makeUserPDE(ARMSection, base,
                              vm_attributes_get_armParityEnabled(attr),
                              vm_attributes_get_armPageCacheable(attr),
                              vm_attributes_get_armExecuteNever(attr),
                              0,
                              vmRights);

        currentPDEType =
            pde_get_pdeType(ret.pde_entries.pd[ret.pde_entries.start]);
        if (unlikely(currentPDEType != pde_pde_invalid)) {
            current_syscall_error.type =
                seL4_DeleteFirst;
            ret.status = EXCEPTION_SYSCALL_ERROR;

            return ret;
        }

        ret.status = EXCEPTION_NONE;
        return ret;

    case ARMSuperSection:
        ret.pde_entries.pd = pd;
        ret.pde_entries.start = makePDIndex(vaddr);
        ret.pde_entries.length = SECTIONS_PER_SUPER_SECTION;

        ret.pde = makeUserPDE(ARMSuperSection, base,
                              vm_attributes_get_armParityEnabled(attr),
                              vm_attributes_get_armPageCacheable(attr),
                              vm_attributes_get_armExecuteNever(attr),
                              0,
                              vmRights);

        for (i = 0; i < SECTIONS_PER_SUPER_SECTION; i++) {
            currentPDEType =
                pde_get_pdeType(ret.pde_entries.pd[ret.pde_entries.start + i]);
            if (unlikely(currentPDEType != pde_pde_invalid)) {
                current_syscall_error.type =
                    seL4_DeleteFirst;
                ret.status = EXCEPTION_SYSCALL_ERROR;

                return ret;
            }
        }

        ret.status = EXCEPTION_NONE;
        return ret;

    default:
        fail("Invalid or unexpected ARM page type.");

    }
}

static exception_t
decodeARMFrameInvocation(word_t label, unsigned int length,
                         cte_t *cte, cap_t cap, extra_caps_t extraCaps,
                         word_t *buffer)
{
    switch (label) {
    case ARMPageMap: {
        word_t vaddr, vtop, w_rightsMask;
        paddr_t capFBasePtr;
        cap_t pdCap;
        pde_t *pd;
        vm_rights_t capVMRights, vmRights;
        vm_page_size_t frameSize;
        vm_attributes_t attr;

        if (unlikely(length < 3 || extraCaps.excaprefs[0] == NULL)) {
            current_syscall_error.type =
                seL4_TruncatedMessage;

            return EXCEPTION_SYSCALL_ERROR;
        }

        vaddr = getSyscallArg(0, buffer);
        w_rightsMask = getSyscallArg(1, buffer);
        attr = vmAttributesFromWord(getSyscallArg(2, buffer));
        pdCap = extraCaps.excaprefs[0]->cap;

        frameSize = cap_frame_cap_get_capFSize(cap);
        capVMRights = cap_frame_cap_get_capFVMRights(cap);

        if (unlikely(cap_frame_cap_get_capFMappedObject(cap))) {
            current_syscall_error.type =
                seL4_InvalidCapability;
            current_syscall_error.invalidCapNumber = 0;

            return EXCEPTION_SYSCALL_ERROR;
        }

        if (unlikely(cap_get_capType(pdCap) != cap_page_directory_cap)) {
            current_syscall_error.type =
                seL4_InvalidCapability;
            current_syscall_error.invalidCapNumber = 1;

            return EXCEPTION_SYSCALL_ERROR;
        }
        pd = PDE_PTR(cap_page_directory_cap_get_capPDBasePtr(
                         pdCap));

        vtop = vaddr + BIT(pageBitsForSize(frameSize)) - 1;

        if (unlikely(vtop >= kernelBase)) {
            current_syscall_error.type =
                seL4_InvalidArgument;
            current_syscall_error.invalidArgumentNumber = 0;

            return EXCEPTION_SYSCALL_ERROR;
        }

        vmRights =
            maskVMRights(capVMRights, rightsFromWord(w_rightsMask));

        if (unlikely(!checkVPAlignment(frameSize, vaddr))) {
            current_syscall_error.type =
                seL4_AlignmentError;

            return EXCEPTION_SYSCALL_ERROR;
        }

        capFBasePtr = addrFromPPtr((void *)
                                   cap_frame_cap_get_capFBasePtr(cap));

        if (frameSize == ARMSmallPage || frameSize == ARMLargePage) {
            create_mappings_pte_return_t map_ret;
            map_ret = createSafeMappingEntries_PTE(capFBasePtr, vaddr,
                                                   frameSize, vmRights,
                                                   attr, pd);
            if (unlikely(map_ret.status != EXCEPTION_NONE)) {
                return map_ret.status;
            }

            setThreadState(ksCurThread, ThreadState_Restart);
            return performPageInvocationMapPTE(cap, cte,
                                               map_ret.pte,
                                               map_ret.pte_entries);
        } else {
            create_mappings_pde_return_t map_ret;
            map_ret = createSafeMappingEntries_PDE(capFBasePtr, vaddr,
                                                   frameSize, vmRights,
                                                   attr, pd);
            if (unlikely(map_ret.status != EXCEPTION_NONE)) {
                return map_ret.status;
            }

            setThreadState(ksCurThread, ThreadState_Restart);
            return performPageInvocationMapPDE(cap, cte,
                                               map_ret.pde,
                                               map_ret.pde_entries);
        }
    }

    case ARMPageUnmap: {
        setThreadState(ksCurThread, ThreadState_Restart);
        return performPageInvocationUnmap(cap, cte);
    }

    case ARMPageClean_Data:
    case ARMPageInvalidate_Data:
    case ARMPageCleanInvalidate_Data:
    case ARMPageUnify_Instruction: {
        vptr_t vaddr;
        vptr_t start, end;
        paddr_t pstart;
        word_t page_size;
        word_t page_base;
        pte_t *pt;
        unsigned int ptIndex;
        unsigned int pdIndex;
        pde_t *pd;
        cte_t *ptCte;

        if (length < 2) {
            userError("Page Flush: Truncated message.");
            current_syscall_error.type = seL4_TruncatedMessage;
            return EXCEPTION_SYSCALL_ERROR;
        }

        pt = PT_PTR(cap_frame_cap_get_capFMappedObject(cap));
        if (unlikely(!pt)) {
            userError("Page Flush: Frame is not mapped.");
            current_syscall_error.type = seL4_IllegalOperation;
            return EXCEPTION_SYSCALL_ERROR;
        }
        ptIndex = cap_frame_cap_get_capFMappedIndex(cap);

        ptCte = cdtFindWithExtra(capSpaceTypedMemory, PT_REF(pt), BIT(PT_SIZE_BITS), 0, cte_depth_bits_type(cap_page_table_cap));
        assert(ptCte);
        pd = PD_PTR(cap_page_table_cap_get_capPTMappedObject(ptCte->cap));
        if (unlikely(!pd)) {
            userError("Page Flush: Page Table is not mapped.");
            current_syscall_error.type = seL4_IllegalOperation;
            return EXCEPTION_SYSCALL_ERROR;
        }

        pdIndex = cap_page_table_cap_get_capPTMappedIndex(ptCte->cap);

        vaddr = (pdIndex << 20) |  (ptIndex << 12);

        /* start and end are currently relative inside this page */
        start = getSyscallArg(0, buffer);
        end =   getSyscallArg(1, buffer);

        /* check that the range is sane */
        if (end <= start) {
            userError("PageFlush: Invalid range");
            current_syscall_error.type = seL4_InvalidArgument;
            current_syscall_error.invalidArgumentNumber = 1;
            return EXCEPTION_SYSCALL_ERROR;
        }

        page_size = 1 << pageBitsForSize(cap_frame_cap_get_capFSize(cap));
        page_base = addrFromPPtr((void*)cap_frame_cap_get_capFBasePtr(cap));

        if (start >= page_size || end > page_size) {
            userError("Page Flush: Requested range not inside page");
            current_syscall_error.type = seL4_InvalidArgument;
            current_syscall_error.invalidArgumentNumber = 0;
            return EXCEPTION_SYSCALL_ERROR;
        }

        /* turn start and end into absolute addresses */
        pstart = page_base + start;
        start += vaddr;
        end += vaddr;

        setThreadState(ksCurThread, ThreadState_Restart);
        return performPageFlush(label, pd, start, end - 1, pstart);
    }

    case ARMPageGetAddress: {


        /* Check that there are enough message registers */
        assert(n_msgRegisters >= 1);

        setThreadState(ksCurThread, ThreadState_Restart);
        return performPageGetAddress((void*)cap_frame_cap_get_capFBasePtr(cap));
    }

    default:
        current_syscall_error.type = seL4_IllegalOperation;

        return EXCEPTION_SYSCALL_ERROR;
    }
}

static const resolve_ret_t default_resolve_ret_t;

static resolve_ret_t
resolveVAddr(pde_t *pd, vptr_t vaddr)
{
    pde_t *pde = pd + (vaddr >> 20);
    resolve_ret_t ret = default_resolve_ret_t;

    ret.valid = true;

    switch (pde_ptr_get_pdeType(pde)) {
    case pde_pde_section:
        ret.frameBase = pde_pde_section_ptr_get_address(pde);
        if (pde_pde_section_ptr_get_size(pde)) {
            ret.frameSize = ARMSuperSection;
        } else {
            ret.frameSize = ARMSection;
        }
        return ret;

    case pde_pde_coarse: {
        pte_t *pt = ptrFromPAddr(pde_pde_coarse_ptr_get_address(pde));
        pte_t *pte = lookupPTSlot_nofail(pt, vaddr);

        switch (pte_ptr_get_pteType(pte)) {
        case pte_pte_large:
            ret.frameBase = pte_pte_large_ptr_get_address(pte);
            ret.frameSize = ARMLargePage;
            return ret;

        case pte_pte_small:
            ret.frameBase = pte_pte_small_ptr_get_address(pte);
            ret.frameSize = ARMSmallPage;
            return ret;
        }
        break;
    }
    }

    ret.valid = false;
    return ret;
}

static inline vptr_t
pageBase(vptr_t vaddr, vm_page_size_t size)
{
    return vaddr & ~MASK(pageBitsForSize(size));
}

static exception_t
decodeARMPageDirectoryInvocation(word_t label, unsigned int length,
                                 cptr_t cptr, cte_t *cte, cap_t cap,
                                 extra_caps_t extraCaps, word_t *buffer)
{
    switch (label) {
    case ARMPDClean_Data:
    case ARMPDInvalidate_Data:
    case ARMPDCleanInvalidate_Data:
    case ARMPDUnify_Instruction: {
        vptr_t start, end;
        paddr_t pstart;
        pde_t *pd;
        resolve_ret_t resolve_ret;

        if (length < 2) {
            userError("PD Flush: Truncated message.");
            current_syscall_error.type = seL4_TruncatedMessage;
            return EXCEPTION_SYSCALL_ERROR;
        }

        start = getSyscallArg(0, buffer);
        end =   getSyscallArg(1, buffer);

        /* Check sanity of arguments */
        if (end <= start) {
            userError("PD Flush: Invalid range");
            current_syscall_error.type = seL4_InvalidArgument;
            current_syscall_error.invalidArgumentNumber = 1;
            return EXCEPTION_SYSCALL_ERROR;
        }

        /* Don't let applications flush kernel regions. */
        if (start >= kernelBase || end > kernelBase) {
            userError("PD Flush: Overlaps kernel region.");
            current_syscall_error.type = seL4_IllegalOperation;
            return EXCEPTION_SYSCALL_ERROR;
        }

        pd = PDE_PTR(cap_page_directory_cap_get_capPDBasePtr(cap));

        /* Look up the frame containing 'start'. */
        resolve_ret = resolveVAddr(pd, start);

        /* Check that there's actually something there. */
        if (!resolve_ret.valid) {
            /* Fail silently, as there can't be any stale cached data (for the
             * given address space), and getting a syscall error because the
             * relevant page is non-resident would be 'astonishing'. */
            setThreadState(ksCurThread, ThreadState_Restart);
            return EXCEPTION_NONE;
        }

        /* Refuse to cross a page boundary. */
        if (pageBase(start, resolve_ret.frameSize) !=
                pageBase(end - 1, resolve_ret.frameSize)) {
            current_syscall_error.type = seL4_RangeError;
            current_syscall_error.rangeErrorMin = start;
            current_syscall_error.rangeErrorMax =
                pageBase(start, resolve_ret.frameSize) +
                MASK(pageBitsForSize(resolve_ret.frameSize));
            return EXCEPTION_SYSCALL_ERROR;
        }


        /* Calculate the physical start address. */
        pstart = resolve_ret.frameBase
                 + (start & MASK(pageBitsForSize(resolve_ret.frameSize)));


        setThreadState(ksCurThread, ThreadState_Restart);
        return performPDFlush(label, pd, start, end - 1, pstart);
    }

    default:
        current_syscall_error.type = seL4_IllegalOperation;
        return EXCEPTION_SYSCALL_ERROR;
    }

}

exception_t
decodeARMMMUInvocation(word_t label, unsigned int length, cptr_t cptr,
                       cte_t *cte, cap_t cap, extra_caps_t extraCaps,
                       word_t *buffer)
{
    switch (cap_get_capType(cap)) {
    case cap_page_directory_cap:
        return decodeARMPageDirectoryInvocation(label, length, cptr, cte,
                                                cap, extraCaps, buffer);

    case cap_page_table_cap:
        return decodeARMPageTableInvocation (label, length, cte,
                                             cap, extraCaps, buffer);

    case cap_frame_cap:
        return decodeARMFrameInvocation (label, length, cte,
                                         cap, extraCaps, buffer);
    default:
        fail("Invalid ARM arch cap type");
    }
}

exception_t
performPageTableInvocationMap(cap_t cap, cte_t *ctSlot,
                              pde_t pde, pde_t *pdSlot)
{
    cdtUpdate(ctSlot, cap);
    *pdSlot = pde;
    cleanByVA_PoU((word_t)pdSlot, addrFromPPtr(pdSlot));

    return EXCEPTION_NONE;
}

exception_t
performPageTableInvocationUnmap(cap_t cap, cte_t *ctSlot)
{
    if (cap_page_table_cap_get_capPTMappedObject(cap)) {
        unmapPageTable(
            PD_PTR(cap_page_table_cap_get_capPTMappedObject(cap)),
            cap_page_table_cap_get_capPTMappedIndex(cap),
            PT_PTR(cap_page_table_cap_get_capPTBasePtr(cap)));
    }
    cdtUpdate(ctSlot, cap_page_table_cap_set_capPTMappedObject(cap, 0));

    return EXCEPTION_NONE;
}

static exception_t
performPageGetAddress(void *vbase_ptr)
{
    paddr_t capFBasePtr;

    /* Get the physical address of this frame. */
    capFBasePtr = addrFromPPtr(vbase_ptr);

    /* return it in the first message register */
    setRegister(ksCurThread, msgRegisters[0], capFBasePtr);
    setRegister(ksCurThread, msgInfoRegister,
                wordFromMessageInfo(message_info_new(0, 0, 0, 1)));

    return EXCEPTION_NONE;
}

exception_t
performPageInvocationMapPTE(cap_t cap, cte_t *ctSlot, pte_t pte,
                            pte_range_t pte_entries)
{
    unsigned int i;

    cap = cap_frame_cap_set_capFMappedObject(cap, PT_REF(pte_entries.pt));
    cap = cap_frame_cap_set_capFMappedIndex(cap, pte_entries.start);
    cdtUpdate(ctSlot, cap);

    for (i = 0; i < pte_entries.length; i++) {
        pte_entries.pt[pte_entries.start + i] = pte;
    }
    cleanCacheRange_PoU((word_t)(pte_entries.pt + pte_entries.start),
                        ((word_t)LAST_BYTE_PTE(pte_entries.pt + pte_entries.start, pte_entries.length)),
                        addrFromPPtr(pte_entries.pt + pte_entries.start));

    return EXCEPTION_NONE;
}

exception_t
performPageInvocationMapPDE(cap_t cap, cte_t *ctSlot, pde_t pde,
                            pde_range_t pde_entries)
{
    unsigned int i;

    cap = cap_frame_cap_set_capFMappedObject(cap, PD_REF(pde_entries.pd));
    cap = cap_frame_cap_set_capFMappedIndex(cap, pde_entries.start);
    cdtUpdate(ctSlot, cap);

    for (i = 0; i < pde_entries.length; i++) {
        pde_entries.pd[pde_entries.start + i] = pde;
    }
    cleanCacheRange_PoU((word_t)&pde_entries.pd[pde_entries.start],
                        ((word_t)LAST_BYTE_PDE(pde_entries.pd + pde_entries.start, pde_entries.length)),
                        addrFromPPtr(&pde_entries.pd[pde_entries.start]));

    return EXCEPTION_NONE;
}

exception_t
performPageInvocationUnmap(cap_t cap, cte_t *ctSlot)
{
    if (cap_frame_cap_get_capFMappedObject(cap)) {
        switch (cap_frame_cap_get_capFSize(cap)) {
        case ARMSmallPage:
        case ARMLargePage:
            unmapPagePTE(cap_frame_cap_get_capFSize(cap),
                         PT_PTR(cap_frame_cap_get_capFMappedObject(cap)),
                         cap_frame_cap_get_capFMappedIndex(cap),
                         (void *)cap_frame_cap_get_capFBasePtr(cap));
            break;
        case ARMSection:
        case ARMSuperSection:
            unmapPagePDE(cap_frame_cap_get_capFSize(cap),
                         PD_PTR(cap_frame_cap_get_capFMappedObject(cap)),
                         cap_frame_cap_get_capFMappedIndex(cap),
                         (void *)cap_frame_cap_get_capFBasePtr(cap));
            break;
        default:
            fail("Invalid ARM page type");
            break;
        }
    }

    cdtUpdate(ctSlot, cap_frame_cap_set_capFMappedObject(cap, 0));

    return EXCEPTION_NONE;
}

void
doFlush(int label, vptr_t start, vptr_t end, paddr_t pstart)
{
    switch (label) {
    case ARMPDClean_Data:
    case ARMPageClean_Data:
        cleanCacheRange_RAM(start, end, pstart);
        break;
    case ARMPDInvalidate_Data:
    case ARMPageInvalidate_Data:
        invalidateCacheRange_RAM(start, end, pstart);
        break;
    case ARMPDCleanInvalidate_Data:
    case ARMPageCleanInvalidate_Data:
        cleanInvalidateCacheRange_RAM(start, end, pstart);
        break;
    case ARMPDUnify_Instruction:
    case ARMPageUnify_Instruction:
        /* First clean data lines to point of unification
           (L2 cache)... */
        cleanCacheRange_PoU(start, end, pstart);
        /* Ensure it's been written. */
        dsb();
        /* ...then invalidate the corresponding instruction lines
           to point of unification... */
        invalidateCacheRange_I(start, end, pstart);
        /* ...then invalidate branch predictors. */
        branchFlushRange(start, end, pstart);
        /* Ensure new instructions come from fresh cache lines. */
        isb();
        break;
    default:
        fail("Invalid operation, shouldn't get here.\n");
    }
}

static exception_t
performPageFlush(int label, pde_t *pd, vptr_t start,
                 vptr_t end, paddr_t pstart)
{
    bool_t root_switched;

    /* now we can flush. But only if we were given a non zero range */
    if (start < end) {
        root_switched = setVMRootForFlush(pd);

        doFlush(label, start, end, pstart);

        if (root_switched) {
            setVMRoot(ksCurThread);
        }
    }

    return EXCEPTION_NONE;
}

static exception_t
performPDFlush(int label, pde_t *pd, vptr_t start,
               vptr_t end, paddr_t pstart)
{
    bool_t root_switched;

    /* Flush if given a non zero range */
    if (start < end) {
        root_switched = setVMRootForFlush(pd);

        doFlush(label, start, end, pstart);

        if (root_switched) {
            setVMRoot(ksCurThread);
        }
    }

    return EXCEPTION_NONE;
}

#ifdef DEBUG
void kernelPrefetchAbort(word_t pc) VISIBLE;
void kernelDataAbort(word_t pc) VISIBLE;

void
kernelPrefetchAbort(word_t pc)
{
    word_t ifsr = getIFSR();

    printf("\n\nKERNEL PREFETCH ABORT!\n");
    printf("Faulting instruction: 0x%x\n", (unsigned int)pc);
    printf("IFSR: 0x%x\n", (unsigned int)ifsr);

    halt();
}

void
kernelDataAbort(word_t pc)
{
    word_t dfsr = getDFSR();
    word_t far = getFAR();

    printf("\n\nKERNEL DATA ABORT!\n");
    printf("Faulting instruction: 0x%x\n", (unsigned int)pc);
    printf("FAR: 0x%x DFSR: 0x%x\n", (unsigned int)far, (unsigned int)dfsr);

    halt();
}
#endif<|MERGE_RESOLUTION|>--- conflicted
+++ resolved
@@ -502,9 +502,6 @@
     }
 }
 
-<<<<<<< HEAD
-void unmapPagePTE(vm_page_size_t page_size, pte_t *pt, unsigned int ptIndex, void *pptr)
-=======
 static pte_t pte_pte_invalid_new(void)
 {
     /* Invalid as every PTE must have bit 0 set (large PTE) or bit 1 set (small
@@ -517,9 +514,7 @@
     };
 }
 
-void
-unmapPage(vm_page_size_t page_size, asid_t asid, vptr_t vptr, void *pptr)
->>>>>>> f896ffa0
+void unmapPagePTE(vm_page_size_t page_size, pte_t *pt, unsigned int ptIndex, void *pptr)
 {
     paddr_t addr = addrFromPPtr(pptr);
     cte_t *ptCte;
