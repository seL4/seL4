--- conflicted
+++ resolved
@@ -136,10 +136,9 @@
                      fault_user_exception_get_code(sender->tcbFault));
     }
 
-<<<<<<< HEAD
     case fault_temporal:
         return setMR(receiver, receiveIPCBuffer, 0, fault_temporal_get_data(sender->tcbFault));
-=======
+
 #ifdef CONFIG_ARM_HYPERVISOR_SUPPORT
     case fault_vgic_maintenance:
         if (fault_vgic_maintenance_get_idxValid(sender->tcbFault)) {
@@ -152,7 +151,6 @@
         return setMR(receiver, receiveIPCBuffer, 0, fault_vcpu_fault_get_hsr(sender->tcbFault));
 #endif
 
->>>>>>> b92d3f3c
     default:
         fail("Invalid fault");
     }
