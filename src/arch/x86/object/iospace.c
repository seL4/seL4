/*
 * Copyright 2014, General Dynamics C4 Systems
 *
 * This software may be distributed and modified according to the terms of
 * the GNU General Public License version 2. Note that NO WARRANTY is provided.
 * See "LICENSE_GPLv2.txt" for details.
 *
 * @TAG(GD_GPL)
 */

#include <config.h>

#include <api/syscall.h>
#include <machine/io.h>
#include <kernel/thread.h>
#include <arch/api/invocation.h>
#include <arch/object/iospace.h>
#include <arch/model/statedata.h>
#include <arch/linker.h>
#include <plat/machine/intel-vtd.h>


typedef struct lookupVTDContextSlot_ret {
    vtd_cte_t   *cte;
    word_t      index;
} lookupVTDContextSlot_ret_t;


BOOT_CODE cap_t
master_iospace_cap(void)
{
    if (x86KSnumDrhu == 0) {
        return cap_null_cap_new();
    }

    return
        cap_io_space_cap_new(
            0,              /* capDomainID  */
            0              /* capPCIDevice */
        );
}

static vtd_cte_t*
lookup_vtd_context_slot(cap_t cap)
{
    uint32_t   vtd_root_index;
    uint32_t   vtd_context_index;
    uint32_t   pci_request_id;
    vtd_rte_t* vtd_root_slot;
    vtd_cte_t* vtd_context;
    vtd_cte_t* vtd_context_slot;

    switch (cap_get_capType(cap)) {
    case cap_io_space_cap:
        pci_request_id = cap_io_space_cap_get_capPCIDevice(cap);
        break;

    case cap_io_page_table_cap:
        pci_request_id = cap_io_page_table_cap_get_capIOPTIOASID(cap);
        break;

    case cap_frame_cap:
        pci_request_id = cap_frame_cap_get_capFMappedASID(cap);
        break;

    default:
        fail("Invalid cap type");
    }

    vtd_root_index = get_pci_bus(pci_request_id);
    vtd_root_slot = x86KSvtdRootTable + vtd_root_index;

    vtd_context = (vtd_cte_t*)paddr_to_pptr(vtd_rte_ptr_get_ctp(vtd_root_slot));
    vtd_context_index = (get_pci_dev(pci_request_id) << 3) | get_pci_fun(pci_request_id);
    vtd_context_slot = &vtd_context[vtd_context_index];

    return vtd_context_slot;
}

static lookupIOPTSlot_ret_t
lookupIOPTSlot_resolve_levels(vtd_pte_t *iopt, word_t translation,
                              word_t levels_to_resolve, word_t levels_remaining)
{
    lookupIOPTSlot_ret_t ret;

    word_t      iopt_index = 0;
    vtd_pte_t   *iopt_slot = 0;
    vtd_pte_t   *next_iopt_slot = 0;

    if (iopt == 0) {
        ret.ioptSlot = 0;
        ret.level = levels_remaining;
        ret.status = EXCEPTION_LOOKUP_FAULT;
        return ret;
    }

    iopt_index = (translation  >> (VTD_PT_INDEX_BITS * (x86KSnumIOPTLevels - 1 - (levels_to_resolve - levels_remaining)))) & MASK(VTD_PT_INDEX_BITS);
    iopt_slot = iopt + iopt_index;

    if (!vtd_pte_ptr_get_write(iopt_slot) || levels_remaining == 0) {
        ret.ioptSlot = iopt_slot;
        ret.level = levels_remaining;
        ret.status = EXCEPTION_NONE;
        return ret;
    }
    next_iopt_slot = (vtd_pte_t *)paddr_to_pptr(vtd_pte_ptr_get_addr(iopt_slot));
    return lookupIOPTSlot_resolve_levels(next_iopt_slot, translation, levels_to_resolve, levels_remaining - 1);
}


static inline lookupIOPTSlot_ret_t
lookupIOPTSlot(vtd_pte_t* iopt, word_t io_address)
{
    lookupIOPTSlot_ret_t ret;

    if (iopt == 0) {
        ret.ioptSlot    = 0;
        ret.level       = 0;
        ret.status      = EXCEPTION_LOOKUP_FAULT;
        return ret;
    } else {
        return lookupIOPTSlot_resolve_levels(iopt, io_address >> PAGE_BITS,
                                             x86KSnumIOPTLevels - 1, x86KSnumIOPTLevels - 1);
    }
}

void
unmapVTDContextEntry(cap_t cap)
{
    vtd_cte_t *cte = lookup_vtd_context_slot(cap);
    assert(cte != 0);
    vtd_cte_ptr_new(
        cte,
        0,
        false,
        0,
        0,
        0,
        false
    );

    flushCacheRange(cte, VTD_CTE_SIZE_BITS);
    invalidate_iotlb();
    setThreadState(ksCurThread, ThreadState_Restart);
    return;
}

static exception_t
performX86IOPTInvocationUnmap(cap_t cap, cte_t *ctSlot)
{
    deleteIOPageTable(cap);
    cap = cap_io_page_table_cap_set_capIOPTIsMapped(cap, 0);
    ctSlot->cap = cap;

    return EXCEPTION_NONE;
}

static exception_t
performX86IOPTInvocationMapContextRoot(cap_t cap, cte_t *ctSlot, vtd_cte_t vtd_cte, vtd_cte_t *vtd_context_slot)
{
    *vtd_context_slot = vtd_cte;
    flushCacheRange(vtd_context_slot, VTD_CTE_SIZE_BITS);
    ctSlot->cap = cap;

    return EXCEPTION_NONE;
}

static exception_t
performX86IOPTInvocationMapPT(cap_t cap, cte_t *ctSlot, vtd_pte_t iopte, vtd_pte_t *ioptSlot)
{
    *ioptSlot = iopte;
    flushCacheRange(ioptSlot, VTD_PTE_SIZE_BITS);
    ctSlot->cap = cap;

    return EXCEPTION_NONE;
}

exception_t
decodeX86IOPTInvocation(
    word_t       invLabel,
    word_t       length,
    cte_t*       slot,
    cap_t        cap,
    extra_caps_t excaps,
    word_t*      buffer
)
{
    cap_t      io_space;
    paddr_t    paddr;
    uint32_t   pci_request_id;
    uint32_t   io_address;
    uint16_t   domain_id;
    vtd_cte_t* vtd_context_slot;
    vtd_pte_t* vtd_pte;

    if (invLabel == X86IOPageTableUnmap) {

        setThreadState(ksCurThread, ThreadState_Restart);
        return performX86IOPTInvocationUnmap(cap, slot);
    }

    if (invLabel != X86IOPageTableMap ) {
        userError("X86IOPageTable: Illegal operation.");
        current_syscall_error.type = seL4_IllegalOperation;
        return EXCEPTION_SYSCALL_ERROR;
    }

    if (excaps.excaprefs[0] == NULL || length < 1) {
        userError("X86IOPageTableMap: Truncated message.");
        current_syscall_error.type = seL4_TruncatedMessage;
        return EXCEPTION_SYSCALL_ERROR;
    }

    io_space     = excaps.excaprefs[0]->cap;
    io_address   = getSyscallArg(0, buffer) & ~MASK(PAGE_BITS);

    if (cap_io_page_table_cap_get_capIOPTIsMapped(cap)) {
        userError("X86IOPageTableMap: IO page table is already mapped.");
        current_syscall_error.type = seL4_InvalidCapability;
        current_syscall_error.invalidCapNumber = 0;
        return EXCEPTION_SYSCALL_ERROR;
    }

    if (cap_get_capType(io_space) != cap_io_space_cap) {
        userError("X86IOPageTableMap: Invalid IO space capability.");
        current_syscall_error.type = seL4_InvalidCapability;
        current_syscall_error.invalidCapNumber = 0;
        return EXCEPTION_SYSCALL_ERROR;
    }

    pci_request_id = cap_io_space_cap_get_capPCIDevice(io_space);
    domain_id = cap_io_space_cap_get_capDomainID(io_space);
    if (pci_request_id == asidInvalid) {
        current_syscall_error.type = seL4_InvalidCapability;
        current_syscall_error.invalidCapNumber = 0;

        return EXCEPTION_SYSCALL_ERROR;
    }

    paddr = pptr_to_paddr(VTD_PTE_PTR(cap_io_page_table_cap_get_capIOPTBasePtr(cap)));
    vtd_context_slot = lookup_vtd_context_slot(io_space);

    if (!vtd_cte_ptr_get_present(vtd_context_slot)) {

        /* 1st Level Page Table */
        vtd_cte_t vtd_cte = vtd_cte_new(
                                domain_id,                  /* domain ID                   */
                                false,                      /* RMRR                        */
                                x86KSnumIOPTLevels - 2,     /* addr width (x = levels - 2) */
                                paddr,                      /* address space root          */
                                0,                          /* translation type            */
                                true                        /* present                     */
                            );

        cap = cap_io_page_table_cap_set_capIOPTIsMapped(cap, 1);
        cap = cap_io_page_table_cap_set_capIOPTLevel(cap, 0);
        cap = cap_io_page_table_cap_set_capIOPTIOASID(cap, pci_request_id);

        setThreadState(ksCurThread, ThreadState_Restart);
        return performX86IOPTInvocationMapContextRoot(cap, slot, vtd_cte, vtd_context_slot);
    } else {
        lookupIOPTSlot_ret_t lu_ret;
        vtd_pte_t   iopte;

        vtd_pte = (vtd_pte_t *)paddr_to_pptr(vtd_cte_ptr_get_asr(vtd_context_slot));
        lu_ret  = lookupIOPTSlot(vtd_pte, io_address);

        if (lu_ret.status != EXCEPTION_NONE) {
            current_syscall_error.type = seL4_FailedLookup;
            current_syscall_error.failedLookupWasSource = false;
            return EXCEPTION_SYSCALL_ERROR;
        }

        lu_ret.level = x86KSnumIOPTLevels - lu_ret.level;
        if (vtd_pte_ptr_get_addr(lu_ret.ioptSlot) != 0) {
            current_syscall_error.type = seL4_DeleteFirst;

            return EXCEPTION_SYSCALL_ERROR;
        }

        iopte = vtd_pte_new(
                    paddr,      /* physical addr            */
                    1,          /* write permission flag    */
                    1           /* read  permission flag    */
                );

        cap = cap_io_page_table_cap_set_capIOPTIsMapped(cap, 1);
        cap = cap_io_page_table_cap_set_capIOPTLevel(cap, lu_ret.level);
        cap = cap_io_page_table_cap_set_capIOPTIOASID(cap, pci_request_id);
        cap = cap_io_page_table_cap_set_capIOPTMappedAddress(cap, io_address);

        setThreadState(ksCurThread, ThreadState_Restart);
        return performX86IOPTInvocationMapPT(cap, slot, iopte, lu_ret.ioptSlot);
    }
}

static exception_t
performX86IOInvocationMap(cap_t cap, cte_t *ctSlot, vtd_pte_t iopte, vtd_pte_t *ioptSlot)
{
    ctSlot->cap = cap;
    *ioptSlot = iopte;
    flushCacheRange(ioptSlot, VTD_PTE_SIZE_BITS);

    return EXCEPTION_NONE;
}


exception_t
decodeX86IOMapInvocation(
    word_t       length,
    cte_t*       slot,
    cap_t        cap,
    extra_caps_t excaps,
    word_t*      buffer
)
{
    cap_t      io_space;
    uint32_t   io_address;
    uint32_t   pci_request_id;
    vtd_cte_t* vtd_context_slot;
    vtd_pte_t* vtd_pte;
    vtd_pte_t  iopte;
    paddr_t    paddr;
    lookupIOPTSlot_ret_t lu_ret;
    vm_rights_t frame_cap_rights;
    cap_rights_t dma_cap_rights_mask;

    if (excaps.excaprefs[0] == NULL || length < 2) {
        userError("X86PageMapIO: Truncated message.");
        current_syscall_error.type = seL4_TruncatedMessage;
        return EXCEPTION_SYSCALL_ERROR;
    }

    if (cap_frame_cap_get_capFSize(cap) != X86_SmallPage) {
        userError("X86PageMapIO: Invalid page size.");
        current_syscall_error.type = seL4_InvalidCapability;
        current_syscall_error.invalidCapNumber = 0;
        return EXCEPTION_SYSCALL_ERROR;
    }

    if (cap_frame_cap_get_capFMappedASID(cap) != asidInvalid) {
        userError("X86PageMapIO: Page already mapped.");
        current_syscall_error.type = seL4_InvalidCapability;
        current_syscall_error.invalidCapNumber = 0;
        return EXCEPTION_SYSCALL_ERROR;
    }

    io_space    = excaps.excaprefs[0]->cap;
    io_address  = getSyscallArg(1, buffer) & ~MASK(PAGE_BITS);
    paddr       = pptr_to_paddr((void*)cap_frame_cap_get_capFBasePtr(cap));

    if (cap_get_capType(io_space) != cap_io_space_cap) {
        userError("X86PageMapIO: Invalid IO space capability.");
        current_syscall_error.type = seL4_InvalidCapability;
        current_syscall_error.invalidCapNumber = 0;
        return EXCEPTION_SYSCALL_ERROR;
    }

    pci_request_id = cap_io_space_cap_get_capPCIDevice(io_space);

    if (pci_request_id == asidInvalid) {
        userError("X86PageMapIO: Invalid PCI device.");
        current_syscall_error.type = seL4_InvalidCapability;
        current_syscall_error.invalidCapNumber = 0;
        return EXCEPTION_SYSCALL_ERROR;
    }

    vtd_context_slot = lookup_vtd_context_slot(io_space);

    if (!vtd_cte_ptr_get_present(vtd_context_slot)) {
        /* 1st Level Page Table is not installed */
        current_syscall_error.type = seL4_FailedLookup;
        current_syscall_error.failedLookupWasSource = false;
        return EXCEPTION_SYSCALL_ERROR;
<<<<<<< HEAD
    } else {
        lookupIOPTSlot_ret_t lu_ret;
        vm_rights_t          frame_cap_rights;
        seL4_CapRights_t         dma_cap_rights_mask;

        vtd_pte = (vtd_pte_t*)paddr_to_pptr(vtd_cte_ptr_get_asr(vtd_context_slot));
        lu_ret  = lookupIOPTSlot(vtd_pte, io_address);
=======
    }
>>>>>>> e63be664

    vtd_pte = (vtd_pte_t*)paddr_to_pptr(vtd_cte_ptr_get_asr(vtd_context_slot));
    lu_ret  = lookupIOPTSlot(vtd_pte, io_address);
    if (lu_ret.status != EXCEPTION_NONE || lu_ret.level != 0) {
        current_syscall_error.type = seL4_FailedLookup;
        current_syscall_error.failedLookupWasSource = false;
        return EXCEPTION_SYSCALL_ERROR;
    }

    if (vtd_pte_ptr_get_addr(lu_ret.ioptSlot) != 0) {
        current_syscall_error.type = seL4_DeleteFirst;
        return EXCEPTION_SYSCALL_ERROR;
    }

<<<<<<< HEAD
        if ((frame_cap_rights == VMReadOnly) && seL4_CapRights_get_capAllowRead(dma_cap_rights_mask)) {
            /* Read Only */
            vtd_pte_ptr_new(
                lu_ret.ioptSlot,
                paddr,  /* Physical Address */
                0,      /* Read permission  */
                1       /* Write permission */
            );
        } else if (frame_cap_rights == VMReadWrite) {
            if (seL4_CapRights_get_capAllowRead(dma_cap_rights_mask) && !seL4_CapRights_get_capAllowWrite(dma_cap_rights_mask)) {
                /* Read Only */
                vtd_pte_ptr_new(
                    lu_ret.ioptSlot,
                    paddr,  /* Physical Address */
                    0,      /* Read permission  */
                    1       /* Write permission */
                );
            } else if (!seL4_CapRights_get_capAllowRead(dma_cap_rights_mask) && seL4_CapRights_get_capAllowWrite(dma_cap_rights_mask)) {
                /* Write Only */
                vtd_pte_ptr_new(
                    lu_ret.ioptSlot,
                    paddr,  /* Physical Address */
                    1,      /* Read permission  */
                    0       /* Write permission */
                );

            } else if (seL4_CapRights_get_capAllowRead(dma_cap_rights_mask) && seL4_CapRights_get_capAllowWrite(dma_cap_rights_mask)) {
                /* Read Write */
                vtd_pte_ptr_new(
                    lu_ret.ioptSlot,
                    paddr,  /* Physical Address */
                    1,      /* Read permission  */
                    1       /* Write permission */
                );
            } else {
                current_syscall_error.type = seL4_InvalidArgument;
                current_syscall_error.invalidArgumentNumber = 0;
                return EXCEPTION_SYSCALL_ERROR;
            }
        } else {
            /* We are dealing with VMKernelOnly */
            current_syscall_error.type = seL4_InvalidArgument;
            current_syscall_error.invalidArgumentNumber = 0;
            return EXCEPTION_SYSCALL_ERROR;
        }
        cap = cap_frame_cap_set_capFIsIOSpace(cap, 1);
        cap = cap_frame_cap_set_capFMappedASID(cap, pci_request_id);
        cap = cap_frame_cap_set_capFMappedAddress(cap, io_address);

        flushCacheRange(lu_ret.ioptSlot, VTD_PTE_SIZE_BITS);
=======
    dma_cap_rights_mask = rightsFromWord(getSyscallArg(0, buffer));
    frame_cap_rights    = cap_frame_cap_get_capFVMRights(cap);

    bool_t write = cap_rights_get_capAllowWrite(dma_cap_rights_mask) && (frame_cap_rights == VMReadWrite);
    bool_t read = cap_rights_get_capAllowRead(dma_cap_rights_mask) && (frame_cap_rights != VMKernelOnly);
    if (write || read) {
        iopte = vtd_pte_new(paddr, !!write, !!read);
    } else {
        current_syscall_error.type = seL4_InvalidArgument;
        current_syscall_error.invalidArgumentNumber = 0;
        return EXCEPTION_SYSCALL_ERROR;
>>>>>>> e63be664
    }

    cap = cap_frame_cap_set_capFMapType(cap, X86_MappingIOSpace);
    cap = cap_frame_cap_set_capFMappedASID(cap, pci_request_id);
    cap = cap_frame_cap_set_capFMappedAddress(cap, io_address);

    setThreadState(ksCurThread, ThreadState_Restart);
    return performX86IOInvocationMap(cap, slot, iopte, lu_ret.ioptSlot);
}

void deleteIOPageTable(cap_t io_pt_cap)
{
    lookupIOPTSlot_ret_t lu_ret;
    uint32_t             level;
    uint32_t             io_address;
    vtd_cte_t*           vtd_context_slot;
    vtd_pte_t*           vtd_pte;

    if (cap_io_page_table_cap_get_capIOPTIsMapped(io_pt_cap)) {
        io_pt_cap = cap_io_page_table_cap_set_capIOPTIsMapped(io_pt_cap, 0);
        level = cap_io_page_table_cap_get_capIOPTLevel(io_pt_cap);
        vtd_context_slot = lookup_vtd_context_slot(io_pt_cap);

        if (!vtd_cte_ptr_get_present(vtd_context_slot)) {
            return;
        }

        vtd_pte = (vtd_pte_t*)paddr_to_pptr(vtd_cte_ptr_get_asr(vtd_context_slot));

        if (level == 0) {
            /* if we have been overmapped or something */
            if (pptr_to_paddr(vtd_pte) != pptr_to_paddr((void *)cap_io_page_table_cap_get_capIOPTBasePtr(io_pt_cap))) {
                return;
            }
            vtd_cte_ptr_new(
                vtd_context_slot,
                0,      /* Domain ID          */
                false,  /* RMRR               */
                0,      /* Address Width      */
                0,      /* Address Space Root */
                0,      /* Translation Type   */
                0       /* Present            */
            );
            flushCacheRange(vtd_context_slot, VTD_CTE_SIZE_BITS);
        } else {
            io_address = cap_io_page_table_cap_get_capIOPTMappedAddress(io_pt_cap);
            lu_ret = lookupIOPTSlot_resolve_levels(vtd_pte, io_address >> PAGE_BITS, level - 1, level - 1 );

            /* if we have been overmapped or something */
            if (lu_ret.status != EXCEPTION_NONE || lu_ret.level != 0) {
                return;
            }
            if (vtd_pte_ptr_get_addr(lu_ret.ioptSlot) != pptr_to_paddr((void *)cap_io_page_table_cap_get_capIOPTBasePtr(io_pt_cap))) {
                return;
            }
            vtd_pte_ptr_new(
                lu_ret.ioptSlot,
                0,  /* Physical Address */
                0,  /* Read Permission  */
                0   /* Write Permission */
            );
            flushCacheRange(lu_ret.ioptSlot, VTD_PTE_SIZE_BITS);
        }
        invalidate_iotlb();
    }
}

void unmapIOPage(cap_t cap)
{
    lookupIOPTSlot_ret_t lu_ret;
    uint32_t             io_address;
    vtd_cte_t*           vtd_context_slot;
    vtd_pte_t*           vtd_pte;

    io_address  = cap_frame_cap_get_capFMappedAddress(cap);
    vtd_context_slot = lookup_vtd_context_slot(cap);


    if (!vtd_cte_ptr_get_present(vtd_context_slot)) {
        return;
    }

    vtd_pte = (vtd_pte_t*)paddr_to_pptr(vtd_cte_ptr_get_asr(vtd_context_slot));

    lu_ret  = lookupIOPTSlot(vtd_pte, io_address);
    if (lu_ret.status != EXCEPTION_NONE || lu_ret.level != 0) {
        return;
    }

    if (vtd_pte_ptr_get_addr(lu_ret.ioptSlot) != pptr_to_paddr((void *)cap_frame_cap_get_capFBasePtr(cap))) {
        return;
    }

    vtd_pte_ptr_new(
        lu_ret.ioptSlot,
        0,  /* Physical Address */
        0,  /* Read Permission  */
        0   /* Write Permission */
    );

    flushCacheRange(lu_ret.ioptSlot, VTD_PTE_SIZE_BITS);
    invalidate_iotlb();
}

exception_t
performX86IOUnMapInvocation(cap_t cap, cte_t *ctSlot)
{
    unmapIOPage(ctSlot->cap);

    ctSlot->cap = cap_frame_cap_set_capFMappedAddress(ctSlot->cap, 0);
    ctSlot->cap = cap_frame_cap_set_capFMapType(ctSlot->cap, X86_MappingNone);
    ctSlot->cap = cap_frame_cap_set_capFMappedASID(ctSlot->cap, asidInvalid);

    return EXCEPTION_NONE;
}

exception_t decodeX86IOSpaceInvocation(word_t invLabel, cap_t cap)
{
    userError("IOSpace capability has no invocations");
    current_syscall_error.type = seL4_IllegalOperation;
    return EXCEPTION_SYSCALL_ERROR;
}<|MERGE_RESOLUTION|>--- conflicted
+++ resolved
@@ -323,7 +323,7 @@
     paddr_t    paddr;
     lookupIOPTSlot_ret_t lu_ret;
     vm_rights_t frame_cap_rights;
-    cap_rights_t dma_cap_rights_mask;
+    seL4_CapRights_t dma_cap_rights_mask;
 
     if (excaps.excaprefs[0] == NULL || length < 2) {
         userError("X86PageMapIO: Truncated message.");
@@ -372,17 +372,7 @@
         current_syscall_error.type = seL4_FailedLookup;
         current_syscall_error.failedLookupWasSource = false;
         return EXCEPTION_SYSCALL_ERROR;
-<<<<<<< HEAD
-    } else {
-        lookupIOPTSlot_ret_t lu_ret;
-        vm_rights_t          frame_cap_rights;
-        seL4_CapRights_t         dma_cap_rights_mask;
-
-        vtd_pte = (vtd_pte_t*)paddr_to_pptr(vtd_cte_ptr_get_asr(vtd_context_slot));
-        lu_ret  = lookupIOPTSlot(vtd_pte, io_address);
-=======
-    }
->>>>>>> e63be664
+    }
 
     vtd_pte = (vtd_pte_t*)paddr_to_pptr(vtd_cte_ptr_get_asr(vtd_context_slot));
     lu_ret  = lookupIOPTSlot(vtd_pte, io_address);
@@ -397,70 +387,17 @@
         return EXCEPTION_SYSCALL_ERROR;
     }
 
-<<<<<<< HEAD
-        if ((frame_cap_rights == VMReadOnly) && seL4_CapRights_get_capAllowRead(dma_cap_rights_mask)) {
-            /* Read Only */
-            vtd_pte_ptr_new(
-                lu_ret.ioptSlot,
-                paddr,  /* Physical Address */
-                0,      /* Read permission  */
-                1       /* Write permission */
-            );
-        } else if (frame_cap_rights == VMReadWrite) {
-            if (seL4_CapRights_get_capAllowRead(dma_cap_rights_mask) && !seL4_CapRights_get_capAllowWrite(dma_cap_rights_mask)) {
-                /* Read Only */
-                vtd_pte_ptr_new(
-                    lu_ret.ioptSlot,
-                    paddr,  /* Physical Address */
-                    0,      /* Read permission  */
-                    1       /* Write permission */
-                );
-            } else if (!seL4_CapRights_get_capAllowRead(dma_cap_rights_mask) && seL4_CapRights_get_capAllowWrite(dma_cap_rights_mask)) {
-                /* Write Only */
-                vtd_pte_ptr_new(
-                    lu_ret.ioptSlot,
-                    paddr,  /* Physical Address */
-                    1,      /* Read permission  */
-                    0       /* Write permission */
-                );
-
-            } else if (seL4_CapRights_get_capAllowRead(dma_cap_rights_mask) && seL4_CapRights_get_capAllowWrite(dma_cap_rights_mask)) {
-                /* Read Write */
-                vtd_pte_ptr_new(
-                    lu_ret.ioptSlot,
-                    paddr,  /* Physical Address */
-                    1,      /* Read permission  */
-                    1       /* Write permission */
-                );
-            } else {
-                current_syscall_error.type = seL4_InvalidArgument;
-                current_syscall_error.invalidArgumentNumber = 0;
-                return EXCEPTION_SYSCALL_ERROR;
-            }
-        } else {
-            /* We are dealing with VMKernelOnly */
-            current_syscall_error.type = seL4_InvalidArgument;
-            current_syscall_error.invalidArgumentNumber = 0;
-            return EXCEPTION_SYSCALL_ERROR;
-        }
-        cap = cap_frame_cap_set_capFIsIOSpace(cap, 1);
-        cap = cap_frame_cap_set_capFMappedASID(cap, pci_request_id);
-        cap = cap_frame_cap_set_capFMappedAddress(cap, io_address);
-
-        flushCacheRange(lu_ret.ioptSlot, VTD_PTE_SIZE_BITS);
-=======
     dma_cap_rights_mask = rightsFromWord(getSyscallArg(0, buffer));
     frame_cap_rights    = cap_frame_cap_get_capFVMRights(cap);
 
-    bool_t write = cap_rights_get_capAllowWrite(dma_cap_rights_mask) && (frame_cap_rights == VMReadWrite);
-    bool_t read = cap_rights_get_capAllowRead(dma_cap_rights_mask) && (frame_cap_rights != VMKernelOnly);
+    bool_t write = seL4_CapRights_get_capAllowWrite(dma_cap_rights_mask) && (frame_cap_rights == VMReadWrite);
+    bool_t read = seL4_CapRights_get_capAllowRead(dma_cap_rights_mask) && (frame_cap_rights != VMKernelOnly);
     if (write || read) {
         iopte = vtd_pte_new(paddr, !!write, !!read);
     } else {
         current_syscall_error.type = seL4_InvalidArgument;
         current_syscall_error.invalidArgumentNumber = 0;
         return EXCEPTION_SYSCALL_ERROR;
->>>>>>> e63be664
     }
 
     cap = cap_frame_cap_set_capFMapType(cap, X86_MappingIOSpace);
