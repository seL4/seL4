/*
 * Copyright 2014, General Dynamics C4 Systems
 *
 * This software may be distributed and modified according to the terms of
 * the GNU General Public License version 2. Note that NO WARRANTY is provided.
 * See "LICENSE_GPLv2.txt" for details.
 *
 * @TAG(GD_GPL)
 */

#include <config.h>
#include <util.h>
#include <api/types.h>
#include <arch/types.h>
#include <arch/model/statedata.h>
#include <arch/object/structures.h>

/* ==== read/write kernel state not preserved across kernel entries ==== */

/* Interrupt currently being handled */
interrupt_t x86KScurInterrupt VISIBLE;

/* ==== proper read/write kernel state ==== */

/* Task State Segment (TSS), contains currently running TCB in ESP0 */
tss_t x86KStss VISIBLE;

/* Global Descriptor Table (GDT) */
gdt_entry_t x86KSgdt[GDT_ENTRIES];

/* The top level ASID table */
asid_pool_t* x86KSASIDTable[BIT(asidHighBits)];

/*
 * Current thread whose state is installed in the FPU, or NULL if
 * the FPU is currently invalid.
 */
tcb_t *ia32KSfpuOwner VISIBLE;

/* ==== read-only kernel state (only written during bootstrapping) ==== */

/* CPU Cache Line Size */
uint32_t x86KScacheLineSizeBits;

/* Interrupt Descriptor Table (IDT) */
idt_entry_t x86KSidt[IDT_ENTRIES];

/* A valid initial FPU state, copied to every new thread. */
user_fpu_state_t ia32KSnullFpuState ALIGN(MIN_FPU_ALIGNMENT);

<<<<<<< HEAD
/* Current active page directory. This is really just a shadow of CR3 */
paddr_t ia32KSCurrentPD VISIBLE;

/* frequency of the tsc */
uint32_t ia32KStscMhz;

=======
>>>>>>> a7c7ba2e
/* Number of IOMMUs (DMA Remapping Hardware Units) */
uint32_t ia32KSnumDrhu;

/* Intel VT-d Root Entry Table */
vtd_rte_t* ia32KSvtdRootTable;
uint32_t ia32KSnumIOPTLevels;
uint32_t ia32KSnumIODomainIDBits;
int ia32KSFirstValidIODomain;

#if defined DEBUG || defined RELEASE_PRINTF
uint16_t ia32KSconsolePort;
uint16_t ia32KSdebugPort;
#endif<|MERGE_RESOLUTION|>--- conflicted
+++ resolved
@@ -48,15 +48,9 @@
 /* A valid initial FPU state, copied to every new thread. */
 user_fpu_state_t ia32KSnullFpuState ALIGN(MIN_FPU_ALIGNMENT);
 
-<<<<<<< HEAD
-/* Current active page directory. This is really just a shadow of CR3 */
-paddr_t ia32KSCurrentPD VISIBLE;
+/* frequency of the tsc */
+uint32_t x86KStscMhz;
 
-/* frequency of the tsc */
-uint32_t ia32KStscMhz;
-
-=======
->>>>>>> a7c7ba2e
 /* Number of IOMMUs (DMA Remapping Hardware Units) */
 uint32_t ia32KSnumDrhu;
 
