--- conflicted
+++ resolved
@@ -477,7 +477,7 @@
                 glks.mem_regions[i].paddr = map->addr;
                 glks.mem_regions[i].len = map->len;
                 i++;
-                printf("Found memory at 0x%x:0x%x - 0x%x:0x%x\n", (uint32_t)(map->addr >> 32), (uint32_t)map->addr, (uint32_t)( (map->addr + map->len) >> 32), (uint32_t)(map->addr + map->len));
+                printf("Found memory at 0x%lx:0x%lx - 0x%lx:0x%lx\n", (uint32_t)(map->addr >> 32), (uint32_t)map->addr, (uint32_t)( (map->addr + map->len) >> 32), (uint32_t)(map->addr + map->len));
             }
             /* The 'size' element in the multiboot struct is technically at offset -4 in the struct
              * so we need to add 4 here for everything to work. Please don't think on this too hard */
@@ -499,7 +499,7 @@
     /* copy CPU bootup code to lower memory */
     memcpy((void*)BOOT_NODE_PADDR, _boot_cpu_start, _boot_cpu_end - _boot_cpu_start);
 
-    printf("Physical high memory given to seL4: start=0x%x end=0x%x size=0x%x\n",
+    printf("Physical high memory given to seL4: start=0x%x end=0x%lx size=0x%lx\n",
            MULTIBOOT_HIGHMEM_START,
            mbi->mem_upper << 10,
            (mbi->mem_upper << 10) - MULTIBOOT_HIGHMEM_START);
@@ -510,11 +510,7 @@
         glks.avail_p_reg.end = PADDR_TOP;
     }
 
-<<<<<<< HEAD
-    printf("Physical memory usable by seL4 (kernel): start=0x%x end=0x%x size=0x%x\n",
-=======
     printf("Physical memory usable by seL4: start=0x%lx end=0x%lx size=0x%lx\n",
->>>>>>> 0b120cdb
            glks.avail_p_reg.start,
            glks.avail_p_reg.end,
            glks.avail_p_reg.end - glks.avail_p_reg.start
