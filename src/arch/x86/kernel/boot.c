--- conflicted
+++ resolved
@@ -75,16 +75,9 @@
     return
         cap_frame_cap_new(
             frame_size,                    /* capFSize           */
-<<<<<<< HEAD
             0,                             /* capFMappedObject   */
             0,                             /* capFMappedIndex    */
             IA32_MAPPING_PD,               /* capFMappedType     */
-=======
-            0,                             /* capFIsIOSpace      */
-            ASID_LOW(asid),                /* capFMappedASIDLow  */
-            vptr,                          /* capFMappedAddress  */
-            ASID_HIGH(asid),               /* capFMappedASIDHigh */
->>>>>>> 8609b3e0
             wordFromVMRights(VMReadWrite), /* capFVMRights       */
             pptr                           /* capFBasePtr        */
         );
@@ -358,32 +351,15 @@
     dev_p_regs_t* dev_p_regs,
     ui_info_t     ui_info,
     p_region_t    boot_mem_reuse_p_reg,
-<<<<<<< HEAD
-    node_id_t     node_id,
-    uint32_t      num_nodes,
-    cpu_id_t*     cpu_list,
-=======
->>>>>>> 8609b3e0
     /* parameters below not modeled in abstract specification */
     pdpte_t*      kernel_pdpt,
     pde_t*        kernel_pd,
     pte_t*        kernel_pt,
-<<<<<<< HEAD
     vesa_info_t*  vesa_info,
-    ia32_mem_region_t* mem_regions
-#ifdef CONFIG_IOMMU
-    , cpu_id_t      cpu_id,
+    ia32_mem_region_t* mem_regions,
     uint32_t      num_drhu,
     paddr_t*      drhu_list,
     acpi_rmrr_list_t *rmrr_list
-#endif
-=======
-    uint32_t      num_drhu,
-    paddr_t*      drhu_list,
-    uint32_t      num_passthrough_dev,
-    dev_id_t*     passthrough_dev_list,
-    uint32_t*     pci_bus_used_bitmap
->>>>>>> 8609b3e0
 )
 {
     cap_t         root_cnode_cap;
@@ -566,30 +542,20 @@
         return false;
     }
 
-<<<<<<< HEAD
-#ifdef CONFIG_IOMMU
-    /* initialise VTD-related data structures and the IOMMUs */
-    if (!vtd_init(cpu_id, num_drhu, rmrr_list)) {
-        return false;
-    }
-=======
     if (config_set(CONFIG_IOMMU)) {
         /* initialise VTD-related data structures and the IOMMUs */
-        if (!vtd_init(cpu_id, num_drhu, pci_bus_used_bitmap, num_passthrough_dev, passthrough_dev_list)) {
+        if (!vtd_init(cpu_id, num_drhu, rmrr_list)) {
             return false;
         }
->>>>>>> 8609b3e0
 
         /* write number of IOMMU PT levels into bootinfo */
         ndks_boot.bi_frame->num_iopt_levels = ia32KSnumIOPTLevels;
-
-<<<<<<< HEAD
+    }
+
     /* write IOSpace master cap */
     if (ia32KSnumDrhu != 0) {
         write_slot(SLOT_PTR(pptr_of_cap(root_cnode_cap), BI_CAP_IO_SPACE), master_iospace_cap());
     }
-#endif
-
 #ifdef CONFIG_VTX
     /* allow vtx to allocate any memory it may need before we give
        the rest away */
@@ -597,13 +563,6 @@
         return false;
     }
 #endif
-=======
-        /* write IOSpace master cap */
-        write_slot(SLOT_PTR(pptr_of_cap(root_cnode_cap), BI_CAP_IO_SPACE), master_iospace_cap());
-    } else {
-        ndks_boot.bi_frame->num_iopt_levels = -1;
-    }
->>>>>>> 8609b3e0
 
     /* convert the remaining free memory into UT objects and provide the caps */
     if (!create_untypeds(root_cnode_cap, boot_mem_reuse_reg)) {
@@ -616,44 +575,15 @@
         return false;
     }
 
-<<<<<<< HEAD
-    /* create all shared frames */
-    create_frames_ret =
-        create_frames_of_region(
-            root_cnode_cap,
-            it_vspace_cap,
-            sh_reg,
-            false,
-            0
-        );
-    if (!create_frames_ret.success) {
-        return false;
-    }
-    ndks_boot.bi_frame->sh_frame_caps = create_frames_ret.region;;
-
     /* create ia32 specific bootinfo frame */
     create_ia32_bootinfo( (ia32_bootinfo_frame_t*)arch_bi_frame_pptr, vesa_info, mem_regions);
 
     /* finalise the bootinfo frame */
     bi_finalise();
 
-#if defined DEBUG || defined RELEASE_PRINTF
-    ia32KSconsolePort = console_port_of_node(node_id);
-    ia32KSdebugPort = debug_port_of_node(node_id);
-#endif
-
-    ia32KSNodeID = node_id;
-    ia32KSNumNodes = num_nodes;
-    ia32KSCPUList = cpu_list;
-
     /* write IPI cap */
     write_slot(SLOT_PTR(pptr_of_cap(root_cnode_cap), BI_CAP_IPI), cap_ipi_cap_new());
 
-=======
-    /* finalise the bootinfo frame */
-    bi_finalise();
-
->>>>>>> 8609b3e0
     return true;
 }
 
