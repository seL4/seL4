--- conflicted
+++ resolved
@@ -18,16 +18,12 @@
 #include <arch/api/invocation.h>
 #include <util.h>
 
-<<<<<<< HEAD
 #ifdef CONFIG_VTX
 #include <arch/object/vtx.h>
 
 static exception_t decodeIA32EPTFrameMap(cap_t pdptCap, cte_t *cte, cap_t cap, vm_rights_t vmRights, vm_attributes_t vmAttr, word_t vaddr);
 
 #endif
-
-=======
->>>>>>> 8609b3e0
 struct lookupPTSlot_ret {
     exception_t status;
     pte_t*          ptSlot;
@@ -600,30 +596,6 @@
     pt[idx] = pte;
     idx++;
 
-<<<<<<< HEAD
-    /* establish NDKS (node kernel state) mappings in page table */
-    phys = ndks_p_reg.start;
-    while (idx - 1 < (ndks_p_reg.end - ndks_p_reg.start) >> PAGE_BITS) {
-        pte = pte_new(
-                  phys,   /* page_base_address    */
-                  0,      /* avl_cte_depth        */
-                  1,      /* global               */
-                  0,      /* pat                  */
-                  0,      /* dirty                */
-                  0,      /* accessed             */
-                  0,      /* cache_disabled       */
-                  0,      /* write_through        */
-                  0,      /* super_user           */
-                  1,      /* read_write           */
-                  1       /* present              */
-              );
-        pt[idx] = pte;
-        phys += BIT(PAGE_BITS);
-        idx++;
-    }
-
-=======
->>>>>>> 8609b3e0
     /* null mappings up to PPTR_KDEV */
 
     while (idx < (PPTR_KDEV & MASK(LARGE_PAGE_BITS)) >> PAGE_BITS) {
@@ -1110,42 +1082,8 @@
     /* check if page table belongs to current address space */
     threadRoot = TCB_PTR_CTE_PTR(ksCurThread, tcbVTable)->cap;
     if (isValidNativeRoot(threadRoot) && (void*)pptr_of_cap(threadRoot) == vspace) {
-<<<<<<< HEAD
         invalidateTLB();
         invalidatePageStructureCache();
-=======
-        /* find valid mappings */
-        for (i = 0; i < BIT(PT_BITS); i++) {
-            if (pte_get_present(pt[i])) {
-                invalidateTLBentry(vptr + (i << PAGE_BITS));
-            }
-        }
-    }
-}
-
-findVSpaceForASID_ret_t findVSpaceForASID(asid_t asid)
-{
-    findVSpaceForASID_ret_t ret;
-    asid_pool_t*        poolPtr;
-    void*               vspace_root;
-
-    poolPtr = ia32KSASIDTable[asid >> asidLowBits];
-    if (!poolPtr) {
-        current_lookup_fault = lookup_fault_invalid_root_new();
-
-        ret.vspace_root = NULL;
-        ret.status = EXCEPTION_LOOKUP_FAULT;
-        return ret;
-    }
-
-    vspace_root = poolPtr->array[asid & MASK(asidLowBits)];
-    if (!vspace_root) {
-        current_lookup_fault = lookup_fault_invalid_root_new();
-
-        ret.vspace_root = NULL;
-        ret.status = EXCEPTION_LOOKUP_FAULT;
-        return ret;
->>>>>>> 8609b3e0
     }
 }
 
@@ -1595,11 +1533,9 @@
                 IA32PageUnmapEPT(cap);
                 break;
 #endif
-#ifdef CONFIG_IOMMU
             case IA32_MAPPING_IO:
                 unmapIOPage(cap);
                 break;
-#endif
             default:
                 fail("Unknown mapping type for frame");
             }
@@ -1611,32 +1547,9 @@
         return EXCEPTION_NONE;
     }
 
-<<<<<<< HEAD
-#ifdef CONFIG_IOMMU
     case IA32PageMapIO: { /* MapIO */
         return decodeIA32IOMapInvocation(label, length, cte, cap, extraCaps, buffer);
     }
-#endif
-=======
-    case IA32PageRemap: { /* Remap */
-        word_t          vaddr;
-        word_t          w_rightsMask;
-        paddr_t         paddr;
-        cap_t           vspaceCap;
-        void*           vspace;
-        vm_rights_t     capVMRights;
-        vm_rights_t     vmRights;
-        vm_attributes_t vmAttr;
-        vm_page_size_t  frameSize;
-        asid_t          asid;
-
-        if (cap_frame_cap_get_capFIsIOSpace(cap)) {
-            userError("IA32FrameRemap: Attempting to remap frame mapped into an IOSpace");
-            current_syscall_error.type = seL4_IllegalOperation;
-
-            return EXCEPTION_SYSCALL_ERROR;
-        }
->>>>>>> 8609b3e0
 
     case IA32PageGetAddress: {
         /* Return it in the first message register. */
@@ -1893,7 +1806,6 @@
     }
 }
 
-<<<<<<< HEAD
 void unmapAllEPTPages(ept_pte_t *pt)
 {
     uint32_t i;
@@ -1911,19 +1823,6 @@
 
             newCap = cap_frame_cap_set_capFMappedObject(frameCte->cap, 0);
             cdtUpdate(frameCte, newCap);
-=======
-    case IA32PageUnmap: { /* Unmap */
-        if (cap_frame_cap_get_capFMappedASID(cap) != asidInvalid) {
-            if (cap_frame_cap_get_capFIsIOSpace(cap)) {
-                return decodeIA32IOUnMapInvocation(label, length, cte, cap, extraCaps);
-            }
-            unmapPage(
-                cap_frame_cap_get_capFSize(cap),
-                cap_frame_cap_get_capFMappedASID(cap),
-                cap_frame_cap_get_capFMappedAddress(cap),
-                (void *)cap_frame_cap_get_capFBasePtr(cap)
-            );
->>>>>>> 8609b3e0
         }
     }
 }
@@ -1953,7 +1852,6 @@
     return option;
 }
 
-<<<<<<< HEAD
 exception_t
 decodeIA32EPTInvocation(
     word_t label,
@@ -1977,11 +1875,6 @@
         fail("Invalid cap type");
     }
 }
-=======
-    case IA32PageMapIO: { /* MapIO */
-        return decodeIA32IOMapInvocation(label, length, cte, cap, extraCaps, buffer);
-    }
->>>>>>> 8609b3e0
 
 exception_t
 decodeIA32EPTPageDirectoryInvocation(
