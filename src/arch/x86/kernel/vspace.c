--- conflicted
+++ resolved
@@ -564,13 +564,8 @@
 
     /* map page table of last 4M of virtual address space to page directory */
     pde = pde_pde_small_new(
-<<<<<<< HEAD
-              pptr_to_paddr(pt), /* pt_base_address  */
+              pptr_to_paddr(ia32KSGlobalPT), /* pt_base_address  */
               0,                 /* avl_cte_Depth    */
-=======
-              pptr_to_paddr(ia32KSGlobalPT), /* pt_base_address  */
-              0,                 /* avl              */
->>>>>>> b03c6dbf
               0,                 /* accessed         */
               0,                 /* cache_disabled   */
               0,                 /* write_through    */
@@ -1095,28 +1090,10 @@
 
     vspace_root = getValidNativeRoot(threadRoot);
     if (!vspace_root) {
-        if (config_set(CONFIG_PAE_PAGING)) {
-            setCurrentPD(pptr_to_paddr(ia32KSGlobalPDPT));
-        } else {
-            setCurrentPD(pptr_to_paddr(ia32KSGlobalPD));
-        }
+        setCurrentPD(pptr_to_paddr(X86_GLOBAL_VSPACE_ROOT));
         return;
     }
 
-<<<<<<< HEAD
-=======
-    asid = cap_get_capMappedASID(threadRoot);
-    find_ret = findVSpaceForASID(asid);
-    if (find_ret.status != EXCEPTION_NONE || find_ret.vspace_root != vspace_root) {
-        if (config_set(CONFIG_PAE_PAGING)) {
-            setCurrentPD(pptr_to_paddr(ia32KSGlobalPDPT));
-        } else {
-            setCurrentPD(pptr_to_paddr(ia32KSGlobalPD));
-        }
-        return;
-    }
-
->>>>>>> b03c6dbf
     /* only set PD if we change it, otherwise we flush the TLB needlessly */
     if (getCurrentPD() != pptr_to_paddr(vspace_root)) {
         setCurrentPD(pptr_to_paddr(vspace_root));
