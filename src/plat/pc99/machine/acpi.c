/*
 * Copyright 2014, General Dynamics C4 Systems
 *
 * This software may be distributed and modified according to the terms of
 * the GNU General Public License version 2. Note that NO WARRANTY is provided.
 * See "LICENSE_GPLv2.txt" for details.
 *
 * @TAG(GD_GPL)
 */

#include <config.h>
#include <util.h>
#include <assert.h>
#include <machine/io.h>
#include <arch/linker.h>
#include <plat/machine.h>
#include <plat/machine/acpi.h>
#include <plat/machine/devices.h>

#define get_dev_id(bus, dev, fun) (((bus) << 8) | ((dev) << 3) | (fun))

enum acpi_type {
    ACPI_RSDP,
    ACPI_RSDT
};

/* Root System Descriptor Pointer */
typedef struct acpi_rsdp {
    char         signature[8];
    uint8_t      checksum;
    char         oem_id[6];
    uint8_t      revision;
    uint32_t     rsdt_address;
    uint32_t     length;
    uint32_t     xsdt_address[2];
    uint8_t      extended_checksum;
    char         reserved[3];
} acpi_rsdp_t;
compile_assert(acpi_rsdp_packed, sizeof(acpi_rsdp_t) == 36)

/* DMA Remapping Reporting Table */
typedef struct acpi_dmar {
    acpi_header_t header;
    uint8_t       host_addr_width;
    uint8_t       flags;
    uint8_t       reserved[10];
} acpi_dmar_t;
compile_assert(acpi_dmar_packed,
               sizeof(acpi_dmar_t) == sizeof(acpi_header_t) + 12)

/* DMA Remapping Structure Header */
typedef struct acpi_dmar_header {
    uint16_t type;
    uint16_t length;
} acpi_dmar_header_t;
compile_assert(acpi_dmar_header_packed, sizeof(acpi_dmar_header_t) == 4)

/* DMA Remapping Structure Types */
enum acpi_table_dmar_struct_type {
    DMAR_DRHD = 0,
    DMAR_RMRR = 1,
    DMAR_ATSR = 2,
};

/* DMA Remapping Hardware unit Definition */
typedef struct acpi_dmar_drhd {
    acpi_dmar_header_t header;
    uint8_t            flags;
    uint8_t            reserved;
    uint16_t           segment;
    uint32_t           reg_base[2];
} acpi_dmar_drhd_t;
compile_assert(acpi_dmar_drhd_packed,
               sizeof(acpi_dmar_drhd_t) == sizeof(acpi_dmar_header_t) + 12)

/* Reserved Memory Region Reporting structure Definition */
typedef struct acpi_dmar_devscope {
    uint8_t  type;
    uint8_t  length;
    uint16_t reserved;
    uint8_t  enum_id;
    uint8_t  start_bus;
    struct {
        uint8_t dev;
        uint8_t fun;
    } path_0;
} acpi_dmar_devscope_t;
compile_assert(acpi_dmar_devscope_packed, sizeof(acpi_dmar_devscope_t) == 8)

/* Reserved Memory Region Reporting structure Definition */
typedef struct acpi_dmar_rmrr {
    acpi_dmar_header_t   header;
    uint16_t             reserved;
    uint16_t             segment;
    uint32_t             reg_base[2];
    uint32_t             reg_limit[2];
    acpi_dmar_devscope_t devscope_0;
} acpi_dmar_rmrr_t;
compile_assert(acpi_dmar_rmrr_packed, sizeof(acpi_dmar_rmrr_t) ==
               sizeof(acpi_dmar_header_t) + 20 + sizeof(acpi_dmar_devscope_t))

/* Multiple APIC Description Table (MADT) */
typedef struct acpi_madt {
    acpi_header_t header;
    uint32_t      apic_addr;
    uint32_t      flags;
} acpi_madt_t;
compile_assert(acpi_madt_packed,
               sizeof(acpi_madt_t) == sizeof(acpi_header_t) + 8)

typedef struct acpi_madt_header {
    uint8_t type;
    uint8_t length;
} acpi_madt_header_t;
compile_assert(acpi_madt_header_packed, sizeof(acpi_madt_header_t) == 2)

enum acpi_table_madt_struct_type {
    MADT_APIC   = 0,
    MADT_IOAPIC = 1,
    MADT_ISO    = 2,
};

typedef struct acpi_madt_apic {
    acpi_madt_header_t header;
    uint8_t            cpu_id;
    uint8_t            apic_id;
    uint32_t           flags;
} acpi_madt_apic_t;
compile_assert(acpi_madt_apic_packed,
               sizeof(acpi_madt_apic_t) == sizeof(acpi_madt_header_t) + 6)

typedef struct acpi_madt_ioapic {
    acpi_madt_header_t header;
    uint8_t            ioapic_id;
    uint8_t            reserved[1];
    uint32_t           ioapic_addr;
    uint32_t           gsib;
} acpi_madt_ioapic_t;
compile_assert(acpi_madt_ioapic_packed,
               sizeof(acpi_madt_ioapic_t) == sizeof(acpi_madt_header_t) + 10)

typedef struct acpi_madt_iso {
    acpi_madt_header_t header;
    uint8_t            bus; /* always 0 (ISA) */
    uint8_t            source;
    uint32_t           gsi;
    uint16_t           flags;
} acpi_madt_iso_t;
/* We can't assert on the sizeof acpi_madt_iso because it contains trailing
 * padding.
 */
compile_assert(acpi_madt_iso_packed,
               OFFSETOF(acpi_madt_iso_t, flags) == sizeof(acpi_madt_header_t) + 6)

/* workaround because string literals are not supported by C parser */
const char acpi_str_rsd[]  = {'R', 'S', 'D', ' ', 'P', 'T', 'R', ' ', 0};
const char acpi_str_apic[] = {'A', 'P', 'I', 'C', 0};

BOOT_CODE static uint8_t
acpi_calc_checksum(char* start, uint32_t length)
{
    uint8_t checksum = 0;

    while (length > 0) {
        checksum += *start;
        start++;
        length--;
    }
    return checksum;
}

BOOT_CODE static acpi_rsdp_t*
acpi_get_rsdp(void)
{
    char* addr;

    for (addr = (char*)BIOS_PADDR_START; addr < (char*)BIOS_PADDR_END; addr += 16) {
        if (strncmp(addr, acpi_str_rsd, 8) == 0) {
            if (acpi_calc_checksum(addr, 20) == 0) {
                return (acpi_rsdp_t*)addr;
            }
        }
    }
    return NULL;
}

void* acpi_table_init(void* entry, enum acpi_type table_type);
BOOT_CODE void*
acpi_table_init(void* entry, enum acpi_type table_type)
{
    void* acpi_table;
    unsigned int pages_for_table;
    unsigned int pages_for_header = 1;

    /* if we need to map another page to read header */
    unsigned long offset_in_page = (unsigned long)entry & MASK(LARGE_PAGE_BITS);
    if (MASK(LARGE_PAGE_BITS) - offset_in_page < sizeof(acpi_rsdp_t)) {
        pages_for_header++;
    }

    /* map in table's header */
    acpi_table = map_temp_boot_page(entry, pages_for_header);

    switch (table_type) {
    case ACPI_RSDP: {
        acpi_rsdp_t *rsdp_entry = (acpi_rsdp_t*)entry;
        pages_for_table = (rsdp_entry->length + offset_in_page) / MASK(LARGE_PAGE_BITS) + 1;
        break;
    }
    case ACPI_RSDT: { // RSDT, MADT, DMAR etc.
        acpi_rsdt_t *rsdt_entry = (acpi_rsdt_t*)entry;
        pages_for_table = (rsdt_entry->header.length + offset_in_page) / MASK(LARGE_PAGE_BITS) + 1;
        break;
    }
    default:
        printf("Error: Mapping unknown ACPI table type\n");
        assert(false);
        return NULL;
    }

    /* map in full table */
    acpi_table = map_temp_boot_page(entry, pages_for_table);

    return acpi_table;
}

BOOT_CODE acpi_rsdt_t*
acpi_init(void)
{
    acpi_rsdp_t* acpi_rsdp = acpi_get_rsdp();
    acpi_rsdt_t* acpi_rsdt;
    acpi_rsdt_t* acpi_rsdt_mapped;

    if (acpi_rsdp == NULL) {
        printf("BIOS: No ACPI support detected\n");
        return NULL;
    }
    printf("ACPI: RSDP paddr=%p\n", acpi_rsdp);
    acpi_rsdp = acpi_table_init(acpi_rsdp, ACPI_RSDP);
    printf("ACPI: RSDP vaddr=%p\n", acpi_rsdp);

    acpi_rsdt = (acpi_rsdt_t*)(word_t)acpi_rsdp->rsdt_address;
    printf("ACPI: RSDT paddr=%p\n", acpi_rsdt);
    acpi_rsdt_mapped = (acpi_rsdt_t*)acpi_table_init(acpi_rsdt, ACPI_RSDT);
    printf("ACPI: RSDT vaddr=%p\n", acpi_rsdt_mapped);

    assert(acpi_rsdt_mapped->header.length > 0);
    if (acpi_calc_checksum((char*)acpi_rsdt_mapped, acpi_rsdt_mapped->header.length) != 0) {
        printf("ACPI: RSDT checksum failure\n");
        return NULL;
    }

    return acpi_rsdt;
}

BOOT_CODE uint32_t
acpi_madt_scan(
    acpi_rsdt_t* acpi_rsdt,
    cpu_id_t*    cpu_list,
    uint32_t     max_list_len,
    uint32_t*    num_ioapic,
    paddr_t*     ioapic_paddrs
)
{
    unsigned int entries;
    uint32_t            num_cpu;
    uint32_t            count;
    acpi_madt_t*        acpi_madt;
    acpi_madt_header_t* acpi_madt_header;

    acpi_rsdt_t* acpi_rsdt_mapped;
    acpi_madt_t* acpi_madt_mapped;
    acpi_rsdt_mapped = (acpi_rsdt_t*)acpi_table_init(acpi_rsdt, ACPI_RSDT);

    num_cpu = 0;
    *num_ioapic = 0;

    assert(acpi_rsdt_mapped->header.length >= sizeof(acpi_header_t));
    /* Divide by uint32_t explicitly as this is the size as mandated by the ACPI standard */
    entries = (acpi_rsdt_mapped->header.length - sizeof(acpi_header_t)) / sizeof(uint32_t);
    for (count = 0; count < entries; count++) {
        acpi_madt = (acpi_madt_t*)(word_t)acpi_rsdt_mapped->entry[count];
        acpi_madt_mapped = (acpi_madt_t*)acpi_table_init(acpi_madt, ACPI_RSDT);

        if (strncmp(acpi_str_apic, acpi_madt_mapped->header.signature, 4) == 0) {
            printf("ACPI: MADT paddr=%p\n", acpi_madt);
            printf("ACPI: MADT vaddr=%p\n", acpi_madt_mapped);
            printf("ACPI: MADT apic_addr=0x%x\n", acpi_madt_mapped->apic_addr);
            printf("ACPI: MADT flags=0x%x\n", acpi_madt_mapped->flags);

            acpi_madt_header = (acpi_madt_header_t*)(acpi_madt_mapped + 1);

            while ((char*)acpi_madt_header < (char*)acpi_madt_mapped + acpi_madt_mapped->header.length) {
                switch (acpi_madt_header->type) {
                case MADT_APIC: {
                    /* what Intel calls apic_id is what is called cpu_id in seL4! */
                    uint8_t  cpu_id = ((acpi_madt_apic_t*)acpi_madt_header)->apic_id;
                    uint32_t flags  = ((acpi_madt_apic_t*)acpi_madt_header)->flags;
                    if (flags == 1) {
                        printf("ACPI: MADT_APIC apic_id=0x%x\n", cpu_id);
                        if (num_cpu < max_list_len) {
                            cpu_list[num_cpu] = cpu_id;
                        }
                        num_cpu++;
                    }
                    break;
                }
                case MADT_IOAPIC:
                    printf(
                        "ACPI: MADT_IOAPIC ioapic_id=%d ioapic_addr=0x%x gsib=%d\n",
                        ((acpi_madt_ioapic_t*)acpi_madt_header)->ioapic_id,
                        ((acpi_madt_ioapic_t*)acpi_madt_header)->ioapic_addr,
                        ((acpi_madt_ioapic_t*)acpi_madt_header)->gsib
                    );
                    if (*num_ioapic == CONFIG_MAX_NUM_IOAPIC) {
                        printf("ACPI: Not recording this IOAPIC, only support %d\n", CONFIG_MAX_NUM_IOAPIC);
                    } else {
                        ioapic_paddrs[*num_ioapic] = ((acpi_madt_ioapic_t*)acpi_madt_header)->ioapic_addr;
                        (*num_ioapic)++;
                    }
                    break;
                case MADT_ISO:
                    printf("ACIP: MADT_ISO bus=%d source=%d gsi=%d flags=0x%x\n",
                           ((acpi_madt_iso_t*)acpi_madt_header)->bus,
                           ((acpi_madt_iso_t*)acpi_madt_header)->source,
                           ((acpi_madt_iso_t*)acpi_madt_header)->gsi,
                           ((acpi_madt_iso_t*)acpi_madt_header)->flags);
                    break;
                default:
                    break;
                }
                acpi_madt_header = (acpi_madt_header_t*)((char*)acpi_madt_header + acpi_madt_header->length);
            }
        }
    }

    printf("ACPI: %d CPU(s) detected\n", num_cpu);

    return num_cpu;
}

#ifdef CONFIG_IOMMU

<<<<<<< HEAD
=======
BOOT_CODE static bool_t
acpi_dev_in_list(dev_id_t* dev_list, uint32_t list_len, dev_id_t dev)
{
    word_t i = 0;

    while (i < list_len) {
        if (dev_list[i] == dev) {
            return true;
        }
        i++;
    }
    return false;
}

>>>>>>> 9d7f917d
BOOT_CODE void
acpi_dmar_scan(
    acpi_rsdt_t* acpi_rsdt,
    paddr_t*     drhu_list,
    uint32_t*    num_drhu,
    uint32_t     max_drhu_list_len,
    acpi_rmrr_list_t *rmrr_list
)
{
    word_t i;
    unsigned int entries;
    uint32_t count;
    uint32_t reg_basel, reg_baseh;
    int rmrr_count;
    dev_id_t dev_id;

    acpi_dmar_t*          acpi_dmar;
    acpi_dmar_header_t*   acpi_dmar_header;
    acpi_dmar_rmrr_t*     acpi_dmar_rmrr;
    acpi_dmar_devscope_t* acpi_dmar_devscope;

    acpi_rsdt_t* acpi_rsdt_mapped;
    acpi_dmar_t* acpi_dmar_mapped;

    acpi_rsdt_mapped = (acpi_rsdt_t*)acpi_table_init(acpi_rsdt, ACPI_RSDT);

    *num_drhu = 0;
    rmrr_count = 0;

    assert(acpi_rsdt_mapped->header.length >= sizeof(acpi_header_t));
    entries = (acpi_rsdt_mapped->header.length - sizeof(acpi_header_t)) / sizeof(acpi_header_t*);
    for (count = 0; count < entries; count++) {
        acpi_dmar = (acpi_dmar_t*)(word_t)acpi_rsdt_mapped->entry[count];
        acpi_dmar_mapped = (acpi_dmar_t*)acpi_table_init(acpi_dmar, ACPI_RSDT);

        if (strncmp("DMAR", acpi_dmar_mapped->header.signature, 4) == 0) {
            printf("ACPI: DMAR paddr=%p\n", acpi_dmar);
            printf("ACPI: DMAR vaddr=%p\n", acpi_dmar_mapped);
            printf("ACPI: IOMMU host address width: %d\n", acpi_dmar_mapped->host_addr_width + 1);
            acpi_dmar_header = (acpi_dmar_header_t*)(acpi_dmar_mapped + 1);

            while ((char*)acpi_dmar_header < (char*)acpi_dmar_mapped + acpi_dmar_mapped->header.length) {
                switch (acpi_dmar_header->type) {

                case DMAR_DRHD:
                    if (*num_drhu == max_drhu_list_len) {
                        printf("ACPI: too many IOMMUs, disabling IOMMU support\n");
                        /* try to increase MAX_NUM_DRHU in config.h */
                        *num_drhu = 0; /* report zero IOMMUs */
                        return;
                    }
                    reg_basel = ((acpi_dmar_drhd_t*)acpi_dmar_header)->reg_base[0];
                    reg_baseh = ((acpi_dmar_drhd_t*)acpi_dmar_header)->reg_base[1];
                    /* check if value fits into uint32_t */
                    if (reg_baseh != 0) {
                        printf("ACPI: DMAR_DRHD reg_base exceeds 32 bit, disabling IOMMU support\n");
                        /* try to make BIOS map it below 4G */
                        *num_drhu = 0; /* report zero IOMMUs */
                        return;
                    }
                    drhu_list[*num_drhu] = (paddr_t)reg_basel;
                    (*num_drhu)++;
                    break;

                case DMAR_RMRR:
                    /* loop through all device scopes of this RMRR */
                    acpi_dmar_rmrr = (acpi_dmar_rmrr_t*)acpi_dmar_header;
                    if (acpi_dmar_rmrr->reg_base[1] != 0 ||
                            acpi_dmar_rmrr->reg_limit[1] != 0) {
                        printf("ACPI: RMRR device above 4GiB, disabling IOMMU support\n");
                        *num_drhu = 0;
                        return ;
                    }

<<<<<<< HEAD
                    printf("ACPI: RMRR providing region 0x%lx-0x%lx\n", acpi_dmar_rmrr->reg_base[0], acpi_dmar_rmrr->reg_limit[0]);
=======
                    /* Provide the region to user level */
                    insert_dev_p_reg((p_region_t) {
                        .start = acpi_dmar_rmrr->reg_base[0], .end = acpi_dmar_rmrr->reg_limit[0] + 2
                    });
                    printf("ACPI: RMRR providing region 0x%x-0x%x\n", acpi_dmar_rmrr->reg_base[0], acpi_dmar_rmrr->reg_limit[0]);
>>>>>>> 9d7f917d

                    for (i = 0; i <= (acpi_dmar_header->length - sizeof(acpi_dmar_rmrr_t)) / sizeof(acpi_dmar_devscope_t); i++) {
                        acpi_dmar_devscope = &acpi_dmar_rmrr->devscope_0 + i;

                        if (acpi_dmar_devscope->type != 1) {
                            /* FIXME - bugzilla bug 170 */
                            printf("ACPI: RMRR device scope: non-PCI-Endpoint-Devices not supported yet, disabling IOMMU support\n");
                            *num_drhu = 0; /* report zero IOMMUs */
                            return;
                        }

                        if (acpi_dmar_devscope->length > sizeof(acpi_dmar_devscope_t)) {
                            /* FIXME - bugzilla bug 170 */
                            printf("ACPI: RMRR device scope: devices behind bridges not supported yet, disabling IOMMU support\n");
                            *num_drhu = 0; /* report zero IOMMUs */
                            return;
                        }

                        dev_id =
                            get_dev_id(
                                acpi_dmar_devscope->start_bus,
                                acpi_dmar_devscope->path_0.dev,
                                acpi_dmar_devscope->path_0.fun
                            );

                        if (rmrr_count == CONFIG_MAX_RMRR_ENTRIES) {
                            printf("ACPI: Too many RMRR entries, disabling IOMMU support\n");
                            *num_drhu = 0;
                            return;
                        }
                        printf("\tACPI: registering RMRR entry for region for device: bus=0x%x dev=0x%x fun=0x%x\n",
                               acpi_dmar_devscope->start_bus,
                               acpi_dmar_devscope->path_0.dev,
                               acpi_dmar_devscope->path_0.fun
                              );

                        rmrr_list->entries[rmrr_count].device = dev_id;
                        rmrr_list->entries[rmrr_count].base = acpi_dmar_rmrr->reg_base[0];
                        rmrr_list->entries[rmrr_count].limit = acpi_dmar_rmrr->reg_limit[0];
                        rmrr_count++;
                    }
                    break;

                case DMAR_ATSR:
                    /* not implemented yet */
                    break;

                default:
                    printf("ACPI: Unknown DMA remapping structure type: %x\n", acpi_dmar_header->type);
                }
                acpi_dmar_header = (acpi_dmar_header_t*)((char*)acpi_dmar_header + acpi_dmar_header->length);
            }
        }
    }
<<<<<<< HEAD
    rmrr_list->num = rmrr_count;
    printf("ACPI: %ld IOMMUs detected\n", *num_drhu);
=======
    printf("ACPI: %d IOMMUs detected\n", *num_drhu);
>>>>>>> 9d7f917d
}

#endif /* IOMMU */<|MERGE_RESOLUTION|>--- conflicted
+++ resolved
@@ -341,23 +341,6 @@
 
 #ifdef CONFIG_IOMMU
 
-<<<<<<< HEAD
-=======
-BOOT_CODE static bool_t
-acpi_dev_in_list(dev_id_t* dev_list, uint32_t list_len, dev_id_t dev)
-{
-    word_t i = 0;
-
-    while (i < list_len) {
-        if (dev_list[i] == dev) {
-            return true;
-        }
-        i++;
-    }
-    return false;
-}
-
->>>>>>> 9d7f917d
 BOOT_CODE void
 acpi_dmar_scan(
     acpi_rsdt_t* acpi_rsdt,
@@ -432,15 +415,7 @@
                         return ;
                     }
 
-<<<<<<< HEAD
-                    printf("ACPI: RMRR providing region 0x%lx-0x%lx\n", acpi_dmar_rmrr->reg_base[0], acpi_dmar_rmrr->reg_limit[0]);
-=======
-                    /* Provide the region to user level */
-                    insert_dev_p_reg((p_region_t) {
-                        .start = acpi_dmar_rmrr->reg_base[0], .end = acpi_dmar_rmrr->reg_limit[0] + 2
-                    });
                     printf("ACPI: RMRR providing region 0x%x-0x%x\n", acpi_dmar_rmrr->reg_base[0], acpi_dmar_rmrr->reg_limit[0]);
->>>>>>> 9d7f917d
 
                     for (i = 0; i <= (acpi_dmar_header->length - sizeof(acpi_dmar_rmrr_t)) / sizeof(acpi_dmar_devscope_t); i++) {
                         acpi_dmar_devscope = &acpi_dmar_rmrr->devscope_0 + i;
@@ -495,12 +470,8 @@
             }
         }
     }
-<<<<<<< HEAD
     rmrr_list->num = rmrr_count;
-    printf("ACPI: %ld IOMMUs detected\n", *num_drhu);
-=======
     printf("ACPI: %d IOMMUs detected\n", *num_drhu);
->>>>>>> 9d7f917d
 }
 
 #endif /* IOMMU */