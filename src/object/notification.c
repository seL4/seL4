--- conflicted
+++ resolved
@@ -38,14 +38,6 @@
     notification_ptr_set_ntfnQueue_tail(ntfnPtr, (word_t)ntfn_queue.end);
 }
 
-<<<<<<< HEAD
-static inline void
-ntfn_set_active(notification_t *ntfnPtr, word_t badge)
-{
-    notification_ptr_set_state(ntfnPtr, NtfnState_Active);
-    notification_ptr_set_ntfnMsgIdentifier(ntfnPtr, badge);
-}
-
 void
 reorderNtfnQueue(tcb_t *thread, prio_t old_prio)
 {
@@ -58,8 +50,6 @@
     ntfn_ptr_set_queue(ntfn, queue);
 }
 
-=======
->>>>>>> 9eda10d5
 void
 sendSignal(notification_t *ntfnPtr, word_t badge)
 {
