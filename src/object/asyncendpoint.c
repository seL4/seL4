/*
 * Copyright 2014, General Dynamics C4 Systems
 *
 * This software may be distributed and modified according to the terms of
 * the GNU General Public License version 2. Note that NO WARRANTY is provided.
 * See "LICENSE_GPLv2.txt" for details.
 *
 * @TAG(GD_GPL)
 */

#include <assert.h>

#include <types.h>
#include <kernel/thread.h>
#include <object/structures.h>
#include <object/tcb.h>
#include <object/endpoint.h>
#include <model/statedata.h>
#include <machine/io.h>

#include <object/asyncendpoint.h>

static inline tcb_queue_t PURE
aep_ptr_get_queue(async_endpoint_t *aepptr)
{
    tcb_queue_t aep_queue;

    aep_queue.head = (tcb_t*)async_endpoint_ptr_get_aepQueue_head(aepptr);
    aep_queue.end = (tcb_t*)async_endpoint_ptr_get_aepQueue_tail(aepptr);

    return aep_queue;
}

static inline void
aep_ptr_set_queue(async_endpoint_t *aepptr, tcb_queue_t aep_queue)
{
    async_endpoint_ptr_set_aepQueue_head(aepptr, (word_t)aep_queue.head);
    async_endpoint_ptr_set_aepQueue_tail(aepptr, (word_t)aep_queue.end);
}

static inline void
aep_set_active(async_endpoint_t *aepptr, word_t badge)
{
    async_endpoint_ptr_set_state(aepptr, AEPState_Active);
    async_endpoint_ptr_set_aepMsgIdentifier(aepptr, badge);
}


void
sendAsyncIPC(async_endpoint_t *aepptr, word_t badge)
{
    switch (async_endpoint_ptr_get_state(aepptr)) {
    case AEPState_Idle: {
        tcb_t *tcb = (tcb_t*)async_endpoint_ptr_get_aepBoundTCB(aepptr);
        /* Check if we are bound and that thread is waiting for a message */
        if (tcb) {
            if (thread_state_ptr_get_tsType(&tcb->tcbState) == ThreadState_BlockedOnReceive) {
                /* Send and start thread running */
                ipcCancel(tcb);
                setThreadState(tcb, ThreadState_Running);
                setRegister(tcb, badgeRegister, badge);
                switchIfRequiredTo(tcb);
            } else {
                aep_set_active(aepptr, badge);
            }
        } else {
            aep_set_active(aepptr, badge);
        }
        break;
    }
    case AEPState_Waiting: {
        tcb_queue_t aep_queue;
        tcb_t *dest;

        aep_queue = aep_ptr_get_queue(aepptr);
        dest = aep_queue.head;

        /* Haskell error "WaitingAEP AEP must have non-empty queue" */
        assert(dest);

        /* Dequeue TCB */
        aep_queue = tcbEPDequeue(dest, aep_queue);
        aep_ptr_set_queue(aepptr, aep_queue);

        /* set the thread state to idle if the queue is empty */
        if (!aep_queue.head) {
            async_endpoint_ptr_set_state(aepptr, AEPState_Idle);
        }

        setThreadState(dest, ThreadState_Running);
        setRegister(dest, badgeRegister, badge);
        switchIfRequiredTo(dest);
        break;
    }

    case AEPState_Active: {
        word_t badge2;

        badge2 = async_endpoint_ptr_get_aepMsgIdentifier(aepptr);
        badge2 |= badge;

        async_endpoint_ptr_set_aepMsgIdentifier(aepptr, badge2);
        break;
    }
    }
}

void
receiveAsyncIPC(tcb_t *thread, cap_t cap, bool_t isBlocking)
{
    async_endpoint_t *aepptr;

    aepptr = AEP_PTR(cap_async_endpoint_cap_get_capAEPPtr(cap));

    switch (async_endpoint_ptr_get_state(aepptr)) {
    case AEPState_Idle:
        /* Fall through */
    case AEPState_Waiting: {
        tcb_queue_t aep_queue;

        if (isBlocking) {
            /* Block thread on endpoint */
            thread_state_ptr_set_tsType(&thread->tcbState,
                                        ThreadState_BlockedOnAsyncEvent);
            thread_state_ptr_set_blockingIPCEndpoint(&thread->tcbState,
                                                     AEP_REF(aepptr));
            scheduleTCB(thread);

            /* Enqueue TCB */
            aep_queue = aep_ptr_get_queue(aepptr);
            aep_queue = tcbEPAppend(thread, aep_queue);

            async_endpoint_ptr_set_state(aepptr, AEPState_Waiting);
            aep_ptr_set_queue(aepptr, aep_queue);
        } else {
<<<<<<< HEAD
            doPollFailedTransfer(thread);
=======
            doNBWaitFailedTransfer(thread);
>>>>>>> 7a16bdc1
        }
        break;
    }

    case AEPState_Active:
        setRegister(
            thread, badgeRegister,
            async_endpoint_ptr_get_aepMsgIdentifier(aepptr));
        async_endpoint_ptr_set_state(aepptr, AEPState_Idle);
        break;
    }
}

void
aepCancelAll(async_endpoint_t *aepptr)
{
    if (async_endpoint_ptr_get_state(aepptr) == AEPState_Waiting) {
        tcb_t *thread = TCB_PTR(async_endpoint_ptr_get_aepQueue_head(aepptr));

        async_endpoint_ptr_set_state(aepptr, AEPState_Idle);
        async_endpoint_ptr_set_aepQueue_head(aepptr, 0);
        async_endpoint_ptr_set_aepQueue_tail(aepptr, 0);

        /* Set all waiting threads to Restart */
        for (; thread; thread = thread->tcbEPNext) {
            setThreadState(thread, ThreadState_Restart);
            tcbSchedEnqueue(thread);
        }
        rescheduleRequired();
    }
}

void
asyncIPCCancel(tcb_t *threadPtr, async_endpoint_t *aepptr)
{
    tcb_queue_t aep_queue;

    /* Haskell error "asyncIPCCancel: async endpoint must be waiting" */
    assert(async_endpoint_ptr_get_state(aepptr) == AEPState_Waiting);

    /* Dequeue TCB */
    aep_queue = aep_ptr_get_queue(aepptr);
    aep_queue = tcbEPDequeue(threadPtr, aep_queue);
    aep_ptr_set_queue(aepptr, aep_queue);

    /* Make endpoint idle */
    if (!aep_queue.head) {
        async_endpoint_ptr_set_state(aepptr, AEPState_Idle);
    }

    /* Make thread inactive */
    setThreadState(threadPtr, ThreadState_Inactive);
}

void
completeAsyncIPC(async_endpoint_t *aepptr, tcb_t *tcb)
{
    word_t badge;

    if (likely(tcb && async_endpoint_ptr_get_state(aepptr) == AEPState_Active)) {
        badge = async_endpoint_ptr_get_aepMsgIdentifier(aepptr);
        setRegister(tcb, badgeRegister, badge);
        async_endpoint_ptr_set_state(aepptr, AEPState_Idle);
    } else {
        fail("tried to complete async ipc with inactive aep");
    }
}

static void
doUnbindAEP(async_endpoint_t *aepptr, tcb_t *tcbptr)
{
    async_endpoint_ptr_set_aepBoundTCB(aepptr, (word_t) 0);
    tcbptr->boundAsyncEndpoint = NULL;
}

void
unbindMaybeAEP(async_endpoint_t *aepptr)
{
    tcb_t *boundTCB;
    boundTCB = (tcb_t*)async_endpoint_ptr_get_aepBoundTCB(aepptr);

    if (boundTCB) {
        doUnbindAEP(aepptr, boundTCB);
    }
}

void
unbindAsyncEndpoint(tcb_t *tcb)
{
    async_endpoint_t *aepptr;
    aepptr = tcb->boundAsyncEndpoint;

    if (aepptr) {
        doUnbindAEP(aepptr, tcb);
    }
}

void
bindAsyncEndpoint(tcb_t *tcb, async_endpoint_t *aepptr)
{
    async_endpoint_ptr_set_aepBoundTCB(aepptr, (word_t)tcb);
    tcb->boundAsyncEndpoint = aepptr;
}
<|MERGE_RESOLUTION|>--- conflicted
+++ resolved
@@ -114,7 +114,6 @@
 
     switch (async_endpoint_ptr_get_state(aepptr)) {
     case AEPState_Idle:
-        /* Fall through */
     case AEPState_Waiting: {
         tcb_queue_t aep_queue;
 
@@ -133,11 +132,7 @@
             async_endpoint_ptr_set_state(aepptr, AEPState_Waiting);
             aep_ptr_set_queue(aepptr, aep_queue);
         } else {
-<<<<<<< HEAD
-            doPollFailedTransfer(thread);
-=======
             doNBWaitFailedTransfer(thread);
->>>>>>> 7a16bdc1
         }
         break;
     }
