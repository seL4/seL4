/*
 * Copyright 2014, General Dynamics C4 Systems
 *
 * This software may be distributed and modified according to the terms of
 * the GNU General Public License version 2. Note that NO WARRANTY is provided.
 * See "LICENSE_GPLv2.txt" for details.
 *
 * @TAG(GD_GPL)
 */

#include <types.h>
#include <api/failures.h>
#include <api/invocation.h>
#include <api/syscall.h>
#include <machine/io.h>
#include <object/structures.h>
#include <object/objecttype.h>
#include <object/cnode.h>
#include <object/tcb.h>
#include <kernel/cspace.h>
#include <kernel/thread.h>
#include <kernel/vspace.h>
#include <model/statedata.h>
#include <util.h>
#include <string.h>

static inline void
addToBitmap(word_t dom, word_t prio)
<<<<<<< HEAD
{
    uint32_t l1index;

    l1index = prio_to_l1index(prio);
    ksReadyQueuesL1Bitmap[dom] |= BIT(l1index);
    ksReadyQueuesL2Bitmap[dom][l1index] |= BIT(prio & MASK(5));
}

static inline void
removeFromBitmap(word_t dom, word_t prio)
{
    uint32_t l1index;

    l1index = prio_to_l1index(prio);
    ksReadyQueuesL2Bitmap[dom][l1index] &= ~BIT(prio & MASK(5));
=======
{
    word_t l1index;

    l1index = prio_to_l1index(prio);
    ksReadyQueuesL1Bitmap[dom] |= BIT(l1index);
    ksReadyQueuesL2Bitmap[dom][l1index] |= BIT(prio & MASK(wordRadix));
}

static inline void
removeFromBitmap(word_t dom, word_t prio)
{
    word_t l1index;

    l1index = prio_to_l1index(prio);
    ksReadyQueuesL2Bitmap[dom][l1index] &= ~BIT(prio & MASK(wordRadix));
>>>>>>> 7a16bdc1
    if (unlikely(!ksReadyQueuesL2Bitmap[dom][l1index])) {
        ksReadyQueuesL1Bitmap[dom] &= ~BIT(l1index);
    }
}

/* Add TCB to the head of a scheduler queue */
void
tcbSchedEnqueue(tcb_t *tcb)
{
    if (!thread_state_get_tcbQueued(tcb->tcbState)) {
        tcb_queue_t queue;
        UNUSED dom_t dom;
        prio_t prio;
        unsigned int idx;

        dom = tcb->tcbDomain;
        prio = tcb->tcbPriority;
        idx = ready_queues_index(dom, prio);
        queue = ksReadyQueues[idx];

        if (!queue.end) { /* Empty list */
            queue.end = tcb;
            addToBitmap(dom, prio);
        } else {
            queue.head->tcbSchedPrev = tcb;
        }
        tcb->tcbSchedPrev = NULL;
        tcb->tcbSchedNext = queue.head;
        queue.head = tcb;

        ksReadyQueues[idx] = queue;

        thread_state_ptr_set_tcbQueued(&tcb->tcbState, true);
    }
}

/* Add TCB to the end of a scheduler queue */
void
tcbSchedAppend(tcb_t *tcb)
{
    if (!thread_state_get_tcbQueued(tcb->tcbState)) {
        tcb_queue_t queue;
        UNUSED dom_t dom;
        prio_t prio;
        unsigned int idx;

        dom = tcb->tcbDomain;
        prio = tcb->tcbPriority;
        idx = ready_queues_index(dom, prio);
        queue = ksReadyQueues[idx];

        if (!queue.head) { /* Empty list */
            queue.head = tcb;
            addToBitmap(dom, prio);
        } else {
            queue.end->tcbSchedNext = tcb;
        }
        tcb->tcbSchedPrev = queue.end;
        tcb->tcbSchedNext = NULL;
        queue.end = tcb;

        ksReadyQueues[idx] = queue;

        thread_state_ptr_set_tcbQueued(&tcb->tcbState, true);
    }
}

/* Remove TCB from a scheduler queue */
void
tcbSchedDequeue(tcb_t *tcb)
{
    if (thread_state_get_tcbQueued(tcb->tcbState)) {
        tcb_queue_t queue;
        UNUSED dom_t dom;
        prio_t prio;
        unsigned int idx;

        dom = tcb->tcbDomain;
        prio = tcb->tcbPriority;
        idx = ready_queues_index(dom, prio);
        queue = ksReadyQueues[idx];

        if (tcb->tcbSchedPrev) {
            tcb->tcbSchedPrev->tcbSchedNext = tcb->tcbSchedNext;
        } else {
            queue.head = tcb->tcbSchedNext;
            if (likely(!tcb->tcbSchedNext)) {
                removeFromBitmap(dom, prio);
            }
        }

        if (tcb->tcbSchedNext) {
            tcb->tcbSchedNext->tcbSchedPrev = tcb->tcbSchedPrev;
        } else {
            queue.end = tcb->tcbSchedPrev;
        }

        ksReadyQueues[idx] = queue;

        thread_state_ptr_set_tcbQueued(&tcb->tcbState, false);
    }
}

/* Add TCB to the end of an endpoint queue */
tcb_queue_t
tcbEPAppend(tcb_t *tcb, tcb_queue_t queue)
{
    if (!queue.head) { /* Empty list */
        queue.head = tcb;
    } else {
        queue.end->tcbEPNext = tcb;
    }
    tcb->tcbEPPrev = queue.end;
    tcb->tcbEPNext = NULL;
    queue.end = tcb;

    return queue;
}

/* Remove TCB from an endpoint queue */
tcb_queue_t
tcbEPDequeue(tcb_t *tcb, tcb_queue_t queue)
{
    if (tcb->tcbEPPrev) {
        tcb->tcbEPPrev->tcbEPNext = tcb->tcbEPNext;
    } else {
        queue.head = tcb->tcbEPNext;
    }

    if (tcb->tcbEPNext) {
        tcb->tcbEPNext->tcbEPPrev = tcb->tcbEPPrev;
    } else {
        queue.end = tcb->tcbEPPrev;
    }

    return queue;
}

cptr_t PURE
getExtraCPtr(word_t *bufferPtr, unsigned int i)
{
    return (cptr_t)bufferPtr[seL4_MsgMaxLength + 2 + i];
}

void
setExtraBadge(word_t *bufferPtr, word_t badge,
              unsigned int i)
{
    bufferPtr[seL4_MsgMaxLength + 2 + i] = badge;
}

void
setupCallerCap(tcb_t *sender, tcb_t *receiver)
{
    cte_t *replySlot, *callerSlot;
    cap_t masterCap UNUSED, callerCap UNUSED;

    setThreadState(sender, ThreadState_BlockedOnReply);
    replySlot = TCB_PTR_CTE_PTR(sender, tcbReply);
    callerSlot = TCB_PTR_CTE_PTR(receiver, tcbCaller);
    masterCap = replySlot->cap;
    /* Haskell error: "Sender must have a valid master reply cap" */
    assert(cap_get_capType(masterCap) == cap_reply_cap);
    assert(cap_reply_cap_get_capReplyMaster(masterCap));
    assert(TCB_PTR(cap_reply_cap_get_capTCBPtr(masterCap)) == NULL);
    cap_reply_cap_ptr_set_capCallerSlot(&replySlot->cap, CTE_REF(callerSlot));
    callerCap = callerSlot->cap;
    /* Haskell error: "Caller cap must not already exist" */
    assert(cap_get_capType(callerCap) == cap_null_cap);
    callerSlot->cap = cap_reply_cap_new(CTE_REF(NULL), false, TCB_REF(sender));
}

void
deleteCallerCap(tcb_t *receiver)
{
    cte_t *callerSlot;

    callerSlot = TCB_PTR_CTE_PTR(receiver, tcbCaller);
    if (cap_get_capType(callerSlot->cap) == cap_reply_cap) {
        finaliseCap(callerSlot->cap, true, true);
        callerSlot->cap = cap_null_cap_new();
    }
}

extra_caps_t current_extra_caps;

exception_t
lookupExtraCaps(tcb_t* thread, word_t *bufferPtr, message_info_t info)
{
    lookupSlot_raw_ret_t lu_ret;
    cptr_t cptr;
    unsigned int i, length;

    if (!bufferPtr) {
        current_extra_caps.excaprefs[0] = NULL;
        return EXCEPTION_NONE;
    }

    length = message_info_get_msgExtraCaps(info);

    for (i = 0; i < length; i++) {
        cptr = getExtraCPtr(bufferPtr, i);

        lu_ret = lookupSlot(thread, cptr);
        if (lu_ret.status != EXCEPTION_NONE) {
            current_fault = fault_cap_fault_new(cptr, false);
            return lu_ret.status;
        }

        current_extra_caps.excaprefs[i] = lu_ret.slot;
    }
    if (i < seL4_MsgMaxExtraCaps) {
        current_extra_caps.excaprefs[i] = NULL;
    }

    return EXCEPTION_NONE;
}

/* Copy IPC MRs from one thread to another */
unsigned int
copyMRs(tcb_t *sender, word_t *sendBuf, tcb_t *receiver,
        word_t *recvBuf, unsigned int n)
{
    unsigned int i;

    /* Copy inline words */
    for (i = 0; i < n && i < n_msgRegisters; i++) {
        setRegister(receiver, msgRegisters[i],
                    getRegister(sender, msgRegisters[i]));
    }

    if (!recvBuf || !sendBuf) {
        return i;
    }

    /* Copy out-of-line words */
    for (; i < n; i++) {
        recvBuf[i + 1] = sendBuf[i + 1];
    }

    return i;
}

/* The following functions sit in the syscall error monad, but include the
 * exception cases for the preemptible bottom end, as they call the invoke
 * functions directly.  This is a significant deviation from the Haskell
 * spec. */
exception_t
decodeTCBInvocation(word_t label, unsigned int length, cap_t cap,
                    cte_t* slot, extra_caps_t extraCaps, bool_t call,
                    word_t *buffer)
{
    switch (label) {
    case TCBReadRegisters:
        /* Second level of decoding */
        return decodeReadRegisters(cap, length, call, buffer);

    case TCBWriteRegisters:
        return decodeWriteRegisters(cap, length, buffer);

    case TCBCopyRegisters:
        return decodeCopyRegisters(cap, length, extraCaps, buffer);

    case TCBSuspend:
        /* Jump straight to the invoke */
        setThreadState(ksCurThread, ThreadState_Restart);
        return invokeTCB_Suspend(
                   TCB_PTR(cap_thread_cap_get_capTCBPtr(cap)));

    case TCBResume:
        setThreadState(ksCurThread, ThreadState_Restart);
        return invokeTCB_Resume(
                   TCB_PTR(cap_thread_cap_get_capTCBPtr(cap)));

    case TCBConfigure:
        return decodeTCBConfigure(cap, length, slot, extraCaps, buffer);

    case TCBSetPriority:
        return decodeSetPriority(cap, length, buffer);

    case TCBSetIPCBuffer:
        return decodeSetIPCBuffer(cap, length, slot, extraCaps, buffer);

    case TCBSetSpace:
        return decodeSetSpace(cap, length, slot, extraCaps, buffer);

    case TCBBindNotification:
        return decodeBindAEP(cap, extraCaps);

    case TCBUnbindNotification:
        return decodeUnbindAEP(cap);

        /* This is temporary until arch specific TCB operations are implemented */
#ifdef CONFIG_VTX
    case TCBSetEPTRoot:
        return decodeSetEPTRoot(cap, extraCaps);
#endif

    default:
        /* Haskell: "throw IllegalOperation" */
        userError("TCB: Illegal operation.");
        current_syscall_error.type = seL4_IllegalOperation;
        return EXCEPTION_SYSCALL_ERROR;
    }
}

enum CopyRegistersFlags {
    CopyRegisters_suspendSource = 0,
    CopyRegisters_resumeTarget = 1,
    CopyRegisters_transferFrame = 2,
    CopyRegisters_transferInteger = 3
};

exception_t
decodeCopyRegisters(cap_t cap, unsigned int length,
                    extra_caps_t extraCaps, word_t *buffer)
{
    word_t transferArch;
    tcb_t *srcTCB;
    cap_t source_cap;
    word_t flags;

    if (length < 1 || extraCaps.excaprefs[0] == NULL) {
        userError("TCB CopyRegisters: Truncated message.");
        current_syscall_error.type = seL4_TruncatedMessage;
        return EXCEPTION_SYSCALL_ERROR;
    }

    flags = getSyscallArg(0, buffer);

    transferArch = Arch_decodeTransfer(flags >> 8);

    source_cap = extraCaps.excaprefs[0]->cap;

    if (cap_get_capType(source_cap) == cap_thread_cap) {
        srcTCB = TCB_PTR(cap_thread_cap_get_capTCBPtr(source_cap));
    } else {
        userError("TCB CopyRegisters: Invalid source TCB.");
        current_syscall_error.type = seL4_InvalidCapability;
        current_syscall_error.invalidCapNumber = 1;
        return EXCEPTION_SYSCALL_ERROR;
    }

    setThreadState(ksCurThread, ThreadState_Restart);
    return invokeTCB_CopyRegisters(
               TCB_PTR(cap_thread_cap_get_capTCBPtr(cap)), srcTCB,
               flags & BIT(CopyRegisters_suspendSource),
               flags & BIT(CopyRegisters_resumeTarget),
               flags & BIT(CopyRegisters_transferFrame),
               flags & BIT(CopyRegisters_transferInteger),
               transferArch);

}

enum ReadRegistersFlags {
    ReadRegisters_suspend = 0
};

exception_t
decodeReadRegisters(cap_t cap, unsigned int length, bool_t call,
                    word_t *buffer)
{
    word_t transferArch, flags, n;

    if (length < 2) {
        userError("TCB ReadRegisters: Truncated message.");
        current_syscall_error.type = seL4_TruncatedMessage;
        return EXCEPTION_SYSCALL_ERROR;
    }

    flags = getSyscallArg(0, buffer);
    n     = getSyscallArg(1, buffer);

    if (n < 1 || n > n_frameRegisters + n_gpRegisters) {
        userError("TCB ReadRegisters: Attempted to read an invalid number of registers (%d).",
                  (int)n);
        current_syscall_error.type = seL4_RangeError;
        current_syscall_error.rangeErrorMin = 1;
        current_syscall_error.rangeErrorMax = n_frameRegisters +
                                              n_gpRegisters;
        return EXCEPTION_SYSCALL_ERROR;
    }

    transferArch = Arch_decodeTransfer(flags >> 8);

    setThreadState(ksCurThread, ThreadState_Restart);
    return invokeTCB_ReadRegisters(
               TCB_PTR(cap_thread_cap_get_capTCBPtr(cap)),
               flags & BIT(ReadRegisters_suspend),
               n, transferArch, call);
}

enum WriteRegistersFlags {
    WriteRegisters_resume = 0
};

exception_t
decodeWriteRegisters(cap_t cap, unsigned int length, word_t *buffer)
{
    word_t flags, w;
    word_t transferArch;
    tcb_t* thread;

    if (length < 2) {
        userError("TCB WriteRegisters: Truncated message.");
        current_syscall_error.type = seL4_TruncatedMessage;
        return EXCEPTION_SYSCALL_ERROR;
    }

    flags = getSyscallArg(0, buffer);
    w     = getSyscallArg(1, buffer);

    if (length - 2 < w) {
        userError("TCB WriteRegisters: Message too short for requested write size (%d/%d).",
                  (int)(length - 2), (int)w);
        current_syscall_error.type = seL4_TruncatedMessage;
        return EXCEPTION_SYSCALL_ERROR;
    }

    transferArch = Arch_decodeTransfer(flags >> 8);

    thread = TCB_PTR(cap_thread_cap_get_capTCBPtr(cap));

    setThreadState(ksCurThread, ThreadState_Restart);
    return invokeTCB_WriteRegisters(thread,
                                    flags & BIT(WriteRegisters_resume),
                                    w, transferArch, buffer);
}

/* SetPriority, SetIPCParams and SetSpace are all
 * specialisations of TCBConfigure. */

exception_t
decodeTCBConfigure(cap_t cap, unsigned int length, cte_t* slot,
                   extra_caps_t rootCaps, word_t *buffer)
{
    cte_t *bufferSlot, *cRootSlot, *vRootSlot;
    cap_t bufferCap, cRootCap, vRootCap;
    deriveCap_ret_t dc_ret;
    cptr_t faultEP;
    unsigned int prio;
    word_t cRootData, vRootData, bufferAddr;

    if (length < 5 || rootCaps.excaprefs[0] == NULL
            || rootCaps.excaprefs[1] == NULL
            || rootCaps.excaprefs[2] == NULL) {
        userError("TCB Configure: Truncated message.");
        current_syscall_error.type = seL4_TruncatedMessage;
        return EXCEPTION_SYSCALL_ERROR;
    }

    faultEP    = getSyscallArg(0, buffer);
    prio       = getSyscallArg(1, buffer);
    cRootData  = getSyscallArg(2, buffer);
    vRootData  = getSyscallArg(3, buffer);
    bufferAddr = getSyscallArg(4, buffer);

    cRootSlot  = rootCaps.excaprefs[0];
    cRootCap   = rootCaps.excaprefs[0]->cap;
    vRootSlot  = rootCaps.excaprefs[1];
    vRootCap   = rootCaps.excaprefs[1]->cap;
    bufferSlot = rootCaps.excaprefs[2];
    bufferCap  = rootCaps.excaprefs[2]->cap;

    prio = prio & MASK(8);

    if (prio > ksCurThread->tcbPriority) {
        userError("TCB Configure: Requested priority %d too high (max %d).",
                  (int)prio, (int)(ksCurThread->tcbPriority));
        current_syscall_error.type = seL4_IllegalOperation;
        return EXCEPTION_SYSCALL_ERROR;
    }

    if (bufferAddr == 0) {
        bufferSlot = NULL;
    } else {
        exception_t e;

        dc_ret = deriveCap(bufferSlot, bufferCap);
        if (dc_ret.status != EXCEPTION_NONE) {
            return dc_ret.status;
        }
        bufferCap = dc_ret.cap;
        e = checkValidIPCBuffer(bufferAddr, bufferCap);
        if (e != EXCEPTION_NONE) {
            return e;
        }
    }

    if (slotCapLongRunningDelete(
                TCB_PTR_CTE_PTR(cap_thread_cap_get_capTCBPtr(cap), tcbCTable)) ||
            slotCapLongRunningDelete(
                TCB_PTR_CTE_PTR(cap_thread_cap_get_capTCBPtr(cap), tcbVTable))) {
        userError("TCB Configure: CSpace or VSpace currently being deleted.");
        current_syscall_error.type = seL4_IllegalOperation;
        return EXCEPTION_SYSCALL_ERROR;
    }

    if (cRootData != 0) {
        cRootCap = updateCapData(false, cRootData, cRootCap);
    }

    dc_ret = deriveCap(cRootSlot, cRootCap);
    if (dc_ret.status != EXCEPTION_NONE) {
        return dc_ret.status;
    }
    cRootCap = dc_ret.cap;

    if (cap_get_capType(cRootCap) != cap_cnode_cap &&
            (!config_set(CONFIG_ALLOW_NULL_CSPACE) ||
             cap_get_capType(cRootCap) != cap_null_cap)) {
        userError("TCB Configure: CSpace cap is invalid.");
        current_syscall_error.type = seL4_IllegalOperation;
        return EXCEPTION_SYSCALL_ERROR;
    }

    if (vRootData != 0) {
        vRootCap = updateCapData(false, vRootData, vRootCap);
    }

    dc_ret = deriveCap(vRootSlot, vRootCap);
    if (dc_ret.status != EXCEPTION_NONE) {
        return dc_ret.status;
    }
    vRootCap = dc_ret.cap;

    if (!isValidVTableRoot(vRootCap)) {
        userError("TCB Configure: VSpace cap is invalid.");
        current_syscall_error.type = seL4_IllegalOperation;
        return EXCEPTION_SYSCALL_ERROR;
    }

    setThreadState(ksCurThread, ThreadState_Restart);
    return invokeTCB_ThreadControl(
               TCB_PTR(cap_thread_cap_get_capTCBPtr(cap)), slot,
               faultEP, prio,
               cRootCap, cRootSlot,
               vRootCap, vRootSlot,
               bufferAddr, bufferCap,
               bufferSlot, thread_control_update_all);
}

exception_t
decodeSetPriority(cap_t cap, unsigned int length, word_t *buffer)
{
    prio_t newPrio;

    if (length < 1) {
        userError("TCB SetPriority: Truncated message.");
        current_syscall_error.type = seL4_TruncatedMessage;
        return EXCEPTION_SYSCALL_ERROR;
    }

    newPrio = getSyscallArg(0, buffer);

    /* assuming here seL4_MaxPrio is of form 2^n - 1 */
    newPrio = newPrio & MASK(8);

    if (newPrio > ksCurThread->tcbPriority) {
        userError("TCB SetPriority: Requested priority %d too high (max %d).",
                  (int)newPrio, (int)ksCurThread->tcbPriority);
        current_syscall_error.type = seL4_IllegalOperation;
        return EXCEPTION_SYSCALL_ERROR;
    }

    setThreadState(ksCurThread, ThreadState_Restart);
    return invokeTCB_ThreadControl(
               TCB_PTR(cap_thread_cap_get_capTCBPtr(cap)), NULL,
               0, newPrio,
               cap_null_cap_new(), NULL,
               cap_null_cap_new(), NULL,
               0, cap_null_cap_new(),
               NULL, thread_control_update_priority);
}

exception_t
decodeSetIPCBuffer(cap_t cap, unsigned int length, cte_t* slot,
                   extra_caps_t extraCaps, word_t *buffer)
{
    cptr_t cptr_bufferPtr;
    cap_t bufferCap;
    cte_t *bufferSlot;

    if (length < 1 || extraCaps.excaprefs[0] == NULL) {
        userError("TCB SetIPCBuffer: Truncated message.");
        current_syscall_error.type = seL4_TruncatedMessage;
        return EXCEPTION_SYSCALL_ERROR;
    }

    cptr_bufferPtr  = getSyscallArg(0, buffer);
    bufferSlot = extraCaps.excaprefs[0];
    bufferCap  = extraCaps.excaprefs[0]->cap;

    if (cptr_bufferPtr == 0) {
        bufferSlot = NULL;
    } else {
        exception_t e;
        deriveCap_ret_t dc_ret;

        dc_ret = deriveCap(bufferSlot, bufferCap);
        if (dc_ret.status != EXCEPTION_NONE) {
            return dc_ret.status;
        }
        bufferCap = dc_ret.cap;
        e = checkValidIPCBuffer(cptr_bufferPtr, bufferCap);
        if (e != EXCEPTION_NONE) {
            return e;
        }
    }

    setThreadState(ksCurThread, ThreadState_Restart);
    return invokeTCB_ThreadControl(
               TCB_PTR(cap_thread_cap_get_capTCBPtr(cap)), slot,
               0,
               0, /* used to be prioInvalid, but it doesn't matter */
               cap_null_cap_new(), NULL,
               cap_null_cap_new(), NULL,
               cptr_bufferPtr, bufferCap,
               bufferSlot, thread_control_update_ipc_buffer);
}

exception_t
decodeSetSpace(cap_t cap, unsigned int length, cte_t* slot,
               extra_caps_t extraCaps, word_t *buffer)
{
    cptr_t faultEP;
    word_t cRootData, vRootData;
    cte_t *cRootSlot, *vRootSlot;
    cap_t cRootCap, vRootCap;
    deriveCap_ret_t dc_ret;

    if (length < 3 || extraCaps.excaprefs[0] == NULL
            || extraCaps.excaprefs[1] == NULL) {
        userError("TCB SetSpace: Truncated message.");
        current_syscall_error.type = seL4_TruncatedMessage;
        return EXCEPTION_SYSCALL_ERROR;
    }

    faultEP   = getSyscallArg(0, buffer);
    cRootData = getSyscallArg(1, buffer);
    vRootData = getSyscallArg(2, buffer);

    cRootSlot  = extraCaps.excaprefs[0];
    cRootCap   = extraCaps.excaprefs[0]->cap;
    vRootSlot  = extraCaps.excaprefs[1];
    vRootCap   = extraCaps.excaprefs[1]->cap;

    if (slotCapLongRunningDelete(
                TCB_PTR_CTE_PTR(cap_thread_cap_get_capTCBPtr(cap), tcbCTable)) ||
            slotCapLongRunningDelete(
                TCB_PTR_CTE_PTR(cap_thread_cap_get_capTCBPtr(cap), tcbVTable))) {
        userError("TCB SetSpace: CSpace or VSpace currently being deleted.");
        current_syscall_error.type = seL4_IllegalOperation;
        return EXCEPTION_SYSCALL_ERROR;
    }

    if (cRootData != 0) {
        cRootCap = updateCapData(false, cRootData, cRootCap);
    }

    dc_ret = deriveCap(cRootSlot, cRootCap);
    if (dc_ret.status != EXCEPTION_NONE) {
        return dc_ret.status;
    }
    cRootCap = dc_ret.cap;

    if (cap_get_capType(cRootCap) != cap_cnode_cap &&
            (!config_set(CONFIG_ALLOW_NULL_CSPACE) ||
             cap_get_capType(cRootCap) != cap_null_cap)) {
        userError("TCB SetSpace: Invalid CNode cap.");
        current_syscall_error.type = seL4_IllegalOperation;
        return EXCEPTION_SYSCALL_ERROR;
    }

    if (vRootData != 0) {
        vRootCap = updateCapData(false, vRootData, vRootCap);
    }

    dc_ret = deriveCap(vRootSlot, vRootCap);
    if (dc_ret.status != EXCEPTION_NONE) {
        return dc_ret.status;
    }
    vRootCap = dc_ret.cap;

    if (!isValidVTableRoot(vRootCap)) {
        userError("TCB SetSpace: Invalid VSpace cap.");
        current_syscall_error.type = seL4_IllegalOperation;
        return EXCEPTION_SYSCALL_ERROR;
    }

    setThreadState(ksCurThread, ThreadState_Restart);
    return invokeTCB_ThreadControl(
               TCB_PTR(cap_thread_cap_get_capTCBPtr(cap)), slot,
               faultEP,
               0, /* used to be prioInvalid, but it doesn't matter */
               cRootCap, cRootSlot,
               vRootCap, vRootSlot,
               0, cap_null_cap_new(), NULL, thread_control_update_space);
}

exception_t
decodeDomainInvocation(word_t label, unsigned int length, extra_caps_t extraCaps, word_t *buffer)
{
    word_t domain;
    cap_t tcap;

    if (unlikely(label != DomainSetSet)) {
        current_syscall_error.type = seL4_IllegalOperation;
        return EXCEPTION_SYSCALL_ERROR;
    }

    if (unlikely(length == 0)) {
        userError("Domain Configure: Truncated message.");
        current_syscall_error.type = seL4_TruncatedMessage;
        return EXCEPTION_SYSCALL_ERROR;
    } else {
        domain = getSyscallArg(0, buffer);
        if (domain >= CONFIG_NUM_DOMAINS) {
            userError("Domain Configure: invalid domain (%lu >= %u).",
                      domain, CONFIG_NUM_DOMAINS);
            current_syscall_error.type = seL4_InvalidArgument;
            current_syscall_error.invalidArgumentNumber = 0;
            return EXCEPTION_SYSCALL_ERROR;
        }
    }

    if (unlikely(extraCaps.excaprefs[0] == NULL)) {
        userError("Domain Configure: Truncated message.");
        current_syscall_error.type = seL4_TruncatedMessage;
        return EXCEPTION_SYSCALL_ERROR;
    }

    tcap = extraCaps.excaprefs[0]->cap;
    if (unlikely(cap_get_capType(tcap) != cap_thread_cap)) {
        userError("Domain Configure: thread cap required.");
        current_syscall_error.type = seL4_InvalidArgument;
        current_syscall_error.invalidArgumentNumber = 1;
        return EXCEPTION_SYSCALL_ERROR;
    }

    setThreadState(ksCurThread, ThreadState_Restart);
    setDomain(TCB_PTR(cap_thread_cap_get_capTCBPtr(tcap)), domain);
    return EXCEPTION_NONE;
}

exception_t
decodeBindAEP(cap_t cap, extra_caps_t extraCaps)
{
    async_endpoint_t *aepptr;
    tcb_t *tcb;
    cap_t aep_cap;

    if (extraCaps.excaprefs[0] == NULL) {
        userError("TCB BindAEP: Truncated message.");
        current_syscall_error.type = seL4_TruncatedMessage;
        return EXCEPTION_SYSCALL_ERROR;
    }

    tcb = TCB_PTR(cap_thread_cap_get_capTCBPtr(cap));

    if (tcb->boundAsyncEndpoint) {
        userError("TCB BindAEP: TCB already has AEP.");
        current_syscall_error.type = seL4_IllegalOperation;
        return EXCEPTION_SYSCALL_ERROR;
    }

    aep_cap = extraCaps.excaprefs[0]->cap;

    if (cap_get_capType(aep_cap) == cap_async_endpoint_cap) {
        aepptr = AEP_PTR(cap_async_endpoint_cap_get_capAEPPtr(aep_cap));
    } else {
        userError("TCB BindAEP: Async endpoint is invalid.");
        current_syscall_error.type = seL4_IllegalOperation;
        return EXCEPTION_SYSCALL_ERROR;
    }

    if (!cap_async_endpoint_cap_get_capAEPCanReceive(aep_cap)) {
        userError("TCB BindAEP: Insufficient access rights");
        current_syscall_error.type = seL4_IllegalOperation;
        return EXCEPTION_SYSCALL_ERROR;
    }

    if ((tcb_t*)async_endpoint_ptr_get_aepQueue_head(aepptr)
            || (tcb_t*)async_endpoint_ptr_get_aepBoundTCB(aepptr)) {
        userError("TCB BindAEP: AEP cannot be bound.");
        current_syscall_error.type = seL4_IllegalOperation;
        return EXCEPTION_SYSCALL_ERROR;
    }


    setThreadState(ksCurThread, ThreadState_Restart);
    return invokeTCB_AEPControl(tcb, aepptr);
}

exception_t
decodeUnbindAEP(cap_t cap)
{
    tcb_t *tcb;

    tcb = TCB_PTR(cap_thread_cap_get_capTCBPtr(cap));

    if (!tcb->boundAsyncEndpoint) {
        userError("TCB UnbindAEP: TCB already has no bound AEP.");
        current_syscall_error.type = seL4_IllegalOperation;
        return EXCEPTION_SYSCALL_ERROR;
    }

    setThreadState(ksCurThread, ThreadState_Restart);
    return invokeTCB_AEPControl(tcb, NULL);
}

/* The following functions sit in the preemption monad and implement the
 * preemptible, non-faulting bottom end of a TCB invocation. */
exception_t
invokeTCB_Suspend(tcb_t *thread)
{
    suspend(thread);
    return EXCEPTION_NONE;
}

exception_t
invokeTCB_Resume(tcb_t *thread)
{
    restart(thread);
    return EXCEPTION_NONE;
}

exception_t
invokeTCB_ThreadControl(tcb_t *target, cte_t* slot,
                        cptr_t faultep, prio_t priority,
                        cap_t cRoot_newCap, cte_t *cRoot_srcSlot,
                        cap_t vRoot_newCap, cte_t *vRoot_srcSlot,
                        word_t bufferAddr, cap_t bufferCap,
                        cte_t *bufferSrcSlot,
                        thread_control_flag_t updateFlags)
{
    exception_t e;
    cap_t tCap = cap_thread_cap_new((word_t)target);

    if (updateFlags & thread_control_update_space) {
        target->tcbFaultHandler = faultep;
    }

    if (updateFlags & thread_control_update_priority) {
        setPriority(target, priority);
    }

    if (updateFlags & thread_control_update_space) {
        cte_t *rootSlot;

        rootSlot = TCB_PTR_CTE_PTR(target, tcbCTable);
        e = cteDelete(rootSlot, true);
        if (e != EXCEPTION_NONE) {
            return e;
        }
        if (sameObjectAs(cRoot_newCap, cRoot_srcSlot->cap) &&
                sameObjectAs(tCap, slot->cap)) {
            cteInsert(cRoot_newCap, cRoot_srcSlot, rootSlot);
        }
    }

    if (updateFlags & thread_control_update_space) {
        cte_t *rootSlot;

        rootSlot = TCB_PTR_CTE_PTR(target, tcbVTable);
        e = cteDelete(rootSlot, true);
        if (e != EXCEPTION_NONE) {
            return e;
        }
        if (sameObjectAs(vRoot_newCap, vRoot_srcSlot->cap) &&
                sameObjectAs(tCap, slot->cap)) {
            cteInsert(vRoot_newCap, vRoot_srcSlot, rootSlot);
        }
    }

    if (updateFlags & thread_control_update_ipc_buffer) {
        cte_t *bufferSlot;

        bufferSlot = TCB_PTR_CTE_PTR(target, tcbBuffer);
        e = cteDelete(bufferSlot, true);
        if (e != EXCEPTION_NONE) {
            return e;
        }
        target->tcbIPCBuffer = bufferAddr;
        if (bufferSrcSlot && sameObjectAs(bufferCap, bufferSrcSlot->cap) &&
                sameObjectAs(tCap, slot->cap)) {
            cteInsert(bufferCap, bufferSrcSlot, bufferSlot);
        }
    }

    return EXCEPTION_NONE;
}

exception_t
invokeTCB_CopyRegisters(tcb_t *dest, tcb_t *tcb_src,
                        bool_t suspendSource, bool_t resumeTarget,
                        bool_t transferFrame, bool_t transferInteger,
                        word_t transferArch)
{
    if (suspendSource) {
        suspend(tcb_src);
    }

    if (resumeTarget) {
        restart(dest);
    }

    if (transferFrame) {
        unsigned int i;
        word_t v;
        word_t pc;

        for (i = 0; i < n_frameRegisters; i++) {
            v = getRegister(tcb_src, frameRegisters[i]);
            setRegister(dest, frameRegisters[i], v);
        }

        pc = getRestartPC(dest);
        setNextPC(dest, pc);
    }

    if (transferInteger) {
        unsigned int i;
        word_t v;

        for (i = 0; i < n_gpRegisters; i++) {
            v = getRegister(tcb_src, gpRegisters[i]);
            setRegister(dest, gpRegisters[i], v);
        }
    }

    return Arch_performTransfer(transferArch, tcb_src, dest);
}

/* ReadRegisters is a special case: replyFromKernel & setMRs are
 * unfolded here, in order to avoid passing the large reply message up
 * to the top level in a global (and double-copying). We prevent the
 * top-level replyFromKernel_success_empty() from running by setting the
 * thread state. Retype does this too.
 */
exception_t
invokeTCB_ReadRegisters(tcb_t *tcb_src, bool_t suspendSource,
                        unsigned int n, word_t arch, bool_t call)
{
    unsigned int i, j;
    exception_t e;
    tcb_t *thread;

    thread = ksCurThread;

    if (suspendSource) {
        suspend(tcb_src);
    }

    e = Arch_performTransfer(arch, tcb_src, ksCurThread);
    if (e != EXCEPTION_NONE) {
        return e;
    }

    if (call) {
        word_t *ipcBuffer;

        ipcBuffer = lookupIPCBuffer(true, thread);

        setRegister(thread, badgeRegister, 0);

        for (i = 0; i < n && i < n_frameRegisters && i < n_msgRegisters; i++) {
            setRegister(thread, msgRegisters[i],
                        getRegister(tcb_src, frameRegisters[i]));
        }

        if (ipcBuffer != NULL && i < n && i < n_frameRegisters) {
            for (; i < n && i < n_frameRegisters; i++) {
                ipcBuffer[i + 1] = getRegister(tcb_src, frameRegisters[i]);
            }
        }

        j = i;

        for (i = 0; i < n_gpRegisters && i + n_frameRegisters < n
                && i + n_frameRegisters < n_msgRegisters; i++) {
            setRegister(thread, msgRegisters[i + n_frameRegisters],
                        getRegister(tcb_src, gpRegisters[i]));
        }

        if (ipcBuffer != NULL && i < n_gpRegisters
                && i + n_frameRegisters < n) {
            for (; i < n_gpRegisters && i + n_frameRegisters < n; i++) {
                ipcBuffer[i + n_frameRegisters + 1] =
                    getRegister(tcb_src, gpRegisters[i]);
            }
        }

        setRegister(thread, msgInfoRegister, wordFromMessageInfo(
                        message_info_new(0, 0, 0, i + j)));
    }
    setThreadState(thread, ThreadState_Running);

    return EXCEPTION_NONE;
}

exception_t
invokeTCB_WriteRegisters(tcb_t *dest, bool_t resumeTarget,
                         unsigned int n, word_t arch, word_t *buffer)
{
    unsigned int i;
    word_t pc;
    exception_t e;

    e = Arch_performTransfer(arch, ksCurThread, dest);
    if (e != EXCEPTION_NONE) {
        return e;
    }

    if (n > n_frameRegisters + n_gpRegisters) {
        n = n_frameRegisters + n_gpRegisters;
    }

    for (i = 0; i < n_frameRegisters && i < n; i++) {
        /* Offset of 2 to get past the initial syscall arguments */
        setRegister(dest, frameRegisters[i],
                    sanitiseRegister(frameRegisters[i],
                                     getSyscallArg(i + 2, buffer)));
    }

    for (i = 0; i < n_gpRegisters && i + n_frameRegisters < n; i++) {
        setRegister(dest, gpRegisters[i],
                    sanitiseRegister(gpRegisters[i],
                                     getSyscallArg(i + n_frameRegisters + 2,
                                                   buffer)));
    }

    pc = getRestartPC(dest);
    setNextPC(dest, pc);

    if (resumeTarget) {
        restart(dest);
    }

    return EXCEPTION_NONE;
}

exception_t
invokeTCB_AEPControl(tcb_t *tcb, async_endpoint_t *aepptr)
{
    if (aepptr) {
        bindAsyncEndpoint(tcb, aepptr);
    } else {
        unbindAsyncEndpoint(tcb);
    }

    return EXCEPTION_NONE;
}

#ifdef DEBUG
void
setThreadName(tcb_t *tcb, const char *name)
{
    strlcpy(tcb->tcbName, name, TCB_NAME_LENGTH);
}
#endif<|MERGE_RESOLUTION|>--- conflicted
+++ resolved
@@ -26,23 +26,6 @@
 
 static inline void
 addToBitmap(word_t dom, word_t prio)
-<<<<<<< HEAD
-{
-    uint32_t l1index;
-
-    l1index = prio_to_l1index(prio);
-    ksReadyQueuesL1Bitmap[dom] |= BIT(l1index);
-    ksReadyQueuesL2Bitmap[dom][l1index] |= BIT(prio & MASK(5));
-}
-
-static inline void
-removeFromBitmap(word_t dom, word_t prio)
-{
-    uint32_t l1index;
-
-    l1index = prio_to_l1index(prio);
-    ksReadyQueuesL2Bitmap[dom][l1index] &= ~BIT(prio & MASK(5));
-=======
 {
     word_t l1index;
 
@@ -58,7 +41,6 @@
 
     l1index = prio_to_l1index(prio);
     ksReadyQueuesL2Bitmap[dom][l1index] &= ~BIT(prio & MASK(wordRadix));
->>>>>>> 7a16bdc1
     if (unlikely(!ksReadyQueuesL2Bitmap[dom][l1index])) {
         ksReadyQueuesL1Bitmap[dom] &= ~BIT(l1index);
     }
