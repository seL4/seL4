--- conflicted
+++ resolved
@@ -420,13 +420,9 @@
     tcb->tcbMaxPriority = seL4_MaxPrio;
     setupReplyMaster(tcb);
     setThreadState(tcb, ThreadState_Running);
-<<<<<<< HEAD
-    ksSchedulerAction = SchedulerAction_ResumeCurrentThread;
+    ksSchedulerAction = tcb;
     ksReprogram = true;
     ksReleaseHead = NULL;
-=======
-    ksSchedulerAction = tcb;
->>>>>>> a7c7ba2e
     ksCurThread = ksIdleThread;
 
     /* create initial thread's TCB cap */
