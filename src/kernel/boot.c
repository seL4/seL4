/*
 * Copyright 2014, General Dynamics C4 Systems
 *
 * This software may be distributed and modified according to the terms of
 * the GNU General Public License version 2. Note that NO WARRANTY is provided.
 * See "LICENSE_GPLv2.txt" for details.
 *
 * @TAG(GD_GPL)
 */

#include <assert.h>
#include <kernel/boot.h>
#include <kernel/thread.h>
#include <machine/io.h>
#include <machine/registerset.h>
#include <model/statedata.h>
#include <arch/machine.h>
#include <arch/kernel/boot.h>
#include <arch/kernel/vspace.h>
#include <arch/linker.h>
#include <plat/machine/hardware.h>

/* (node-local) state accessed only during bootstrapping */

ndks_boot_t ndks_boot BOOT_DATA;

BOOT_CODE bool_t
insert_region(region_t reg)
{
    word_t i;

    assert(reg.start <= reg.end);
    if (is_reg_empty(reg)) {
        return true;
    }
    for (i = 0; i < MAX_NUM_FREEMEM_REG; i++) {
        if (is_reg_empty(ndks_boot.freemem[i])) {
            ndks_boot.freemem[i] = reg;
            return true;
        }
    }
    return false;
}

BOOT_CODE static inline word_t
reg_size(region_t reg)
{
    return reg.end - reg.start;
}

BOOT_CODE pptr_t
alloc_region(word_t size_bits)
{
    word_t i;
    word_t reg_index = 0; /* gcc cannot work out that this will not be used uninitialized */
    region_t reg = REG_EMPTY;
    region_t rem_small = REG_EMPTY;
    region_t rem_large = REG_EMPTY;
    region_t new_reg;
    region_t new_rem_small;
    region_t new_rem_large;

    /* Search for a freemem region that will be the best fit for an allocation. We favour allocations
     * that are aligned to either end of the region. If an allocation must split a region we favour
     * an unbalanced split. In both cases we attempt to use the smallest region possible. In general
     * this means we aim to make the size of the smallest remaining region smaller (ideally zero)
     * followed by making the size of the largest remaining region smaller */

    for (i = 0; i < MAX_NUM_FREEMEM_REG; i++) {
        /* Determine whether placing the region at the start or the end will create a bigger left over region */
        if (ROUND_UP(ndks_boot.freemem[i].start, size_bits) - ndks_boot.freemem[i].start <
                ndks_boot.freemem[i].end - ROUND_DOWN(ndks_boot.freemem[i].end, size_bits)) {
            new_reg.start = ROUND_UP(ndks_boot.freemem[i].start, size_bits);
            new_reg.end = new_reg.start + BIT(size_bits);
        } else {
            new_reg.end = ROUND_DOWN(ndks_boot.freemem[i].end, size_bits);
            new_reg.start = new_reg.end - BIT(size_bits);
        }
        if (new_reg.end > new_reg.start &&
                new_reg.start >= ndks_boot.freemem[i].start &&
                new_reg.end <= ndks_boot.freemem[i].end) {
            if (new_reg.start - ndks_boot.freemem[i].start < ndks_boot.freemem[i].end - new_reg.end) {
                new_rem_small.start = ndks_boot.freemem[i].start;
                new_rem_small.end = new_reg.start;
                new_rem_large.start = new_reg.end;
                new_rem_large.end = ndks_boot.freemem[i].end;
            } else {
                new_rem_large.start = ndks_boot.freemem[i].start;
                new_rem_large.end = new_reg.start;
                new_rem_small.start = new_reg.end;
                new_rem_small.end = ndks_boot.freemem[i].end;
            }
            if ( is_reg_empty(reg) ||
                    (reg_size(new_rem_small) < reg_size(rem_small)) ||
                    (reg_size(new_rem_small) == reg_size(rem_small) && reg_size(new_rem_large) < reg_size(rem_large)) ) {
                reg = new_reg;
                rem_small = new_rem_small;
                rem_large = new_rem_large;
                reg_index = i;
            }
        }
    }
    if (is_reg_empty(reg)) {
        printf("Kernel init failing: not enough memory\n");
        return 0;
    }
    /* Remove the region in question */
    ndks_boot.freemem[reg_index] = REG_EMPTY;
    /* Add the remaining regions in largest to smallest order */
    insert_region(rem_large);
    if (!insert_region(rem_small)) {
        printf("alloc_region(): wasted 0x%lx bytes due to alignment, try to increase MAX_NUM_FREEMEM_REG\n",
               (word_t)(rem_small.end - rem_small.start));
    }
    return reg.start;
}

BOOT_CODE void
write_slot(slot_ptr_t slot_ptr, cap_t cap)
{
    slot_ptr->cap = cap;

    slot_ptr->cteMDBNode = nullMDBNode;
    mdb_node_ptr_set_mdbRevocable  (&slot_ptr->cteMDBNode, true);
    mdb_node_ptr_set_mdbFirstBadged(&slot_ptr->cteMDBNode, true);
}

/* Our root CNode needs to be able to fit all the initial caps and not
 * cover all of memory.
 */
compile_assert(root_cnode_size_valid,
               CONFIG_ROOT_CNODE_SIZE_BITS < 32 - CTE_SIZE_BITS &&
               (1U << CONFIG_ROOT_CNODE_SIZE_BITS) >= BI_CAP_DYN_START)

BOOT_CODE cap_t
create_root_cnode(void)
{
    pptr_t  pptr;
    cap_t   cap;

    /* write the number of root CNode slots to global state */
    ndks_boot.slot_pos_max = BIT(CONFIG_ROOT_CNODE_SIZE_BITS);

    /* create an empty root CNode */
    pptr = alloc_region(CONFIG_ROOT_CNODE_SIZE_BITS + CTE_SIZE_BITS);
    if (!pptr) {
        printf("Kernel init failing: could not create root cnode\n");
        return cap_null_cap_new();
    }
    memzero(CTE_PTR(pptr), 1U << (CONFIG_ROOT_CNODE_SIZE_BITS + CTE_SIZE_BITS));
    cap =
        cap_cnode_cap_new(
            CONFIG_ROOT_CNODE_SIZE_BITS,      /* radix      */
            wordBits - CONFIG_ROOT_CNODE_SIZE_BITS, /* guard size */
            0,                                /* guard      */
            pptr                              /* pptr       */
        );

    /* write the root CNode cap into the root CNode */
    write_slot(SLOT_PTR(pptr, BI_CAP_IT_CNODE), cap);

    return cap;
}

compile_assert(irq_cnode_size, BIT(PAGE_BITS - CTE_SIZE_BITS) > maxIRQ)

BOOT_CODE bool_t
create_irq_cnode(void)
{
    pptr_t pptr;
    /* create an empty IRQ CNode */
    pptr = alloc_region(PAGE_BITS);
    if (!pptr) {
        printf("Kernel init failing: could not create irq cnode\n");
        return false;
    }
    memzero((void*)pptr, 1 << PAGE_BITS);
    intStateIRQNode = (cte_t*)pptr;
    return true;
}

BOOT_CODE cap_t
create_ipcbuf_frame(cap_t root_cnode_cap, cap_t pd_cap, vptr_t vptr)
{
    cap_t cap;
    pptr_t pptr;

    /* allocate the IPC buffer frame */
    pptr = alloc_region(PAGE_BITS);
    if (!pptr) {
        printf("Kernel init failing: could not create ipc buffer frame\n");
        return cap_null_cap_new();
    }
    clearMemory((void*)pptr, PAGE_BITS);

    /* create a cap of it and write it into the root CNode */
    cap = create_mapped_it_frame_cap(pd_cap, pptr, vptr, IT_ASID, false, false);
    write_slot(SLOT_PTR(pptr_of_cap(root_cnode_cap), BI_CAP_IT_IPCBUF), cap);

    return cap;
}

BOOT_CODE void
create_bi_frame_cap(
    cap_t      root_cnode_cap,
    cap_t      pd_cap,
    pptr_t     pptr,
    vptr_t     vptr
)
{
    cap_t cap;

    /* create a cap of it and write it into the root CNode */
    cap = create_mapped_it_frame_cap(pd_cap, pptr, vptr, IT_ASID, false, false);
    write_slot(SLOT_PTR(pptr_of_cap(root_cnode_cap), BI_CAP_BI_FRAME), cap);
}

BOOT_CODE pptr_t
allocate_bi_frame(
    node_id_t  node_id,
    word_t   num_nodes,
    vptr_t ipcbuf_vptr
)
{
    pptr_t pptr;

    /* create the bootinfo frame object */
    pptr = alloc_region(BI_FRAME_SIZE_BITS);
    if (!pptr) {
        printf("Kernel init failed: could not allocate bootinfo frame\n");
        return 0;
    }
    clearMemory((void*)pptr, PAGE_BITS);

    /* initialise bootinfo-related global state */
    ndks_boot.bi_frame = BI_PTR(pptr);
    ndks_boot.slot_pos_cur = BI_CAP_DYN_START;

    BI_PTR(pptr)->node_id = node_id;
    BI_PTR(pptr)->num_nodes = num_nodes;
    BI_PTR(pptr)->num_iopt_levels = 0;
    BI_PTR(pptr)->ipcbuf_vptr = ipcbuf_vptr;
    BI_PTR(pptr)->it_cnode_size_bits = CONFIG_ROOT_CNODE_SIZE_BITS;

    return pptr;
}

BOOT_CODE bool_t
provide_cap(cap_t root_cnode_cap, cap_t cap)
{
    if (ndks_boot.slot_pos_cur >= ndks_boot.slot_pos_max) {
        printf("Kernel init failed: ran out of cap slots\n");
        return false;
    }
    write_slot(SLOT_PTR(pptr_of_cap(root_cnode_cap), ndks_boot.slot_pos_cur), cap);
    ndks_boot.slot_pos_cur++;
    return true;
}

BOOT_CODE create_frames_of_region_ret_t
create_frames_of_region(
    cap_t    root_cnode_cap,
    cap_t    pd_cap,
    region_t reg,
    bool_t   do_map,
    int32_t  pv_offset
)
{
    pptr_t     f;
    cap_t      frame_cap;
    slot_pos_t slot_pos_before;
    slot_pos_t slot_pos_after;

    slot_pos_before = ndks_boot.slot_pos_cur;

    for (f = reg.start; f < reg.end; f += BIT(PAGE_BITS)) {
        if (do_map) {
            frame_cap = create_mapped_it_frame_cap(pd_cap, f, pptr_to_paddr((void*)(f - pv_offset)), IT_ASID, false, true);
        } else {
            frame_cap = create_unmapped_it_frame_cap(f, false);
        }
        if (!provide_cap(root_cnode_cap, frame_cap))
            return (create_frames_of_region_ret_t) {
            S_REG_EMPTY, false
        };
    }

    slot_pos_after = ndks_boot.slot_pos_cur;

    return (create_frames_of_region_ret_t) {
        (slot_region_t) { slot_pos_before, slot_pos_after }, true
    };
}

BOOT_CODE cap_t
create_it_asid_pool(cap_t root_cnode_cap)
{
    pptr_t ap_pptr;
    cap_t  ap_cap;

    /* create ASID pool */
    ap_pptr = alloc_region(ASID_POOL_SIZE_BITS);
    if (!ap_pptr) {
        printf("Kernel init failed: failed to create initial thread asid pool\n");
        return cap_null_cap_new();
    }
    memzero(ASID_POOL_PTR(ap_pptr), 1 << ASID_POOL_SIZE_BITS);
    ap_cap = cap_asid_pool_cap_new(IT_ASID >> asidLowBits, ap_pptr);
    write_slot(SLOT_PTR(pptr_of_cap(root_cnode_cap), BI_CAP_IT_ASID_POOL), ap_cap);

    /* create ASID control cap */
    write_slot(
        SLOT_PTR(pptr_of_cap(root_cnode_cap), BI_CAP_ASID_CTRL),
        cap_asid_control_cap_new()
    );

    return ap_cap;
}

BOOT_CODE static bool_t
create_sched_context(tcb_t *tcb, ticks_t timeslice)
{
    pptr_t sc_pptr;
    sched_context_t *sc;

    sc_pptr = alloc_region(SC_SIZE_BITS);
    if (!sc_pptr) {
        printf("Kernel init failed: unable to allocate sched context for start-up thread\n");
        return false;
    }

    memzero((void *) sc_pptr, BIT(SC_SIZE_BITS));
    sc = SC_PTR(sc_pptr);
    tcb->tcbSchedContext = sc;
    sc->tcb = tcb;
    sc->budget = timeslice;
    sc->period = sc->budget;
    sc->remaining = sc->budget;
    sc->next = ksCurrentTime + sc->period;

    return true;
}

BOOT_CODE bool_t
create_idle_thread(void)
{
    pptr_t pptr;
    pptr = alloc_region(TCB_BLOCK_SIZE_BITS);
    if (!pptr) {
        printf("Kernel init failed: Unable to allocate tcb for idle thread\n");
        return false;
    }
    memzero((void *)pptr, 1 << TCB_BLOCK_SIZE_BITS);
    ksIdleThread = TCB_PTR(pptr + TCB_OFFSET);
    configureIdleThread(ksIdleThread);
    return create_sched_context(ksIdleThread, UINT64_MAX);
}

BOOT_CODE bool_t
create_initial_thread(
    cap_t  root_cnode_cap,
    cap_t  it_pd_cap,
    vptr_t ui_v_entry,
    vptr_t bi_frame_vptr,
    vptr_t ipcbuf_vptr,
    cap_t  ipcbuf_cap
)
{
    pptr_t pptr;
    cap_t  cap;
    tcb_t* tcb;
    deriveCap_ret_t dc_ret;

    /* allocate TCB */
    pptr = alloc_region(TCB_BLOCK_SIZE_BITS);
    if (!pptr) {
        printf("Kernel init failed: Unable to allocate tcb for initial thread\n");
        return false;
    }
    memzero((void*)pptr, 1 << TCB_BLOCK_SIZE_BITS);
    tcb = TCB_PTR(pptr + TCB_OFFSET);
    Arch_initContext(&tcb->tcbArch.tcbContext);

    /* derive a copy of the IPC buffer cap for inserting */
    dc_ret = deriveCap(SLOT_PTR(pptr_of_cap(root_cnode_cap), BI_CAP_IT_IPCBUF), ipcbuf_cap);
    if (dc_ret.status != EXCEPTION_NONE) {
        printf("Failed to derive copy of IPC Buffer\n");
        return false;
    }

    /* initialise TCB (corresponds directly to abstract specification) */
    cteInsert(
        root_cnode_cap,
        SLOT_PTR(pptr_of_cap(root_cnode_cap), BI_CAP_IT_CNODE),
        SLOT_PTR(pptr, tcbCTable)
    );
    cteInsert(
        it_pd_cap,
        SLOT_PTR(pptr_of_cap(root_cnode_cap), BI_CAP_IT_VSPACE),
        SLOT_PTR(pptr, tcbVTable)
    );
    cteInsert(
        dc_ret.cap,
        SLOT_PTR(pptr_of_cap(root_cnode_cap), BI_CAP_IT_IPCBUF),
        SLOT_PTR(pptr, tcbBuffer)
    );
    tcb->tcbIPCBuffer = ipcbuf_vptr;
    setRegister(tcb, capRegister, bi_frame_vptr);
    setNextPC(tcb, ui_v_entry);

    /* initialise temporal globals */
    ksConsumed = 0u;
    ksCurrentTime = getCurrentTime();

    /* initialise TCB */
    if (!create_sched_context(tcb, usToTicks(CONFIG_BOOT_THREAD_TIME_SLICE * US_PER_MS))) {
        return false;
    }
    tcb->tcbPriority = seL4_MaxPrio;
    tcb->tcbMaxPriority = seL4_MaxPrio;
    setupReplyMaster(tcb);
    setThreadState(tcb, ThreadState_Running);
<<<<<<< HEAD
    ksSchedulerAction = SchedulerAction_ResumeCurrentThread;
    ksReprogram = true;
    ksReleaseHead = NULL;
=======
    ksSchedulerAction = tcb;
>>>>>>> a7c7ba2e
    ksCurThread = ksIdleThread;

<<<<<<< HEAD
    /* initialise current thread pointer */
    switchToThread(tcb); /* initialises ksCurThread */
    ksCurSchedContext = tcb->tcbSchedContext;

=======
>>>>>>> a7c7ba2e
    /* create initial thread's TCB cap */
    cap = cap_thread_cap_new(TCB_REF(tcb));
    write_slot(SLOT_PTR(pptr_of_cap(root_cnode_cap), BI_CAP_IT_TCB), cap);
    write_slot(SLOT_PTR(pptr_of_cap(root_cnode_cap), BI_CAP_IT_SC),
               cap_sched_context_cap_new(SC_REF(tcb->tcbSchedContext)));

#ifdef DEBUG
    setThreadName(tcb, "rootserver");
#endif

    return true;
}

BOOT_CODE static bool_t
provide_untyped_cap(
    cap_t      root_cnode_cap,
    pptr_t     pptr,
    word_t     size_bits,
    slot_pos_t first_untyped_slot
)
{
    bool_t ret;
    word_t i = ndks_boot.slot_pos_cur - first_untyped_slot;
    if (i < CONFIG_MAX_NUM_BOOTINFO_UNTYPED_CAPS) {
        ndks_boot.bi_frame->ut_obj_paddr_list[i] = pptr_to_paddr((void*)pptr);
        ndks_boot.bi_frame->ut_obj_size_bits_list[i] = size_bits;
        ret = provide_cap(root_cnode_cap, cap_untyped_cap_new(0, size_bits, pptr));
    } else {
        printf("Kernel init: Too many untyped regions for boot info\n");
        ret = true;
    }
    return ret;
}

/**
  DONT_TRANSLATE
*/
BOOT_CODE static word_t boot_clzl (word_t x)
{
    return CLZL (x);
}

/**
  DONT_TRANSLATE
*/
BOOT_CODE static word_t boot_ctzl (word_t x)
{
    return CTZL (x);
}

BOOT_CODE static bool_t
create_untypeds_for_region(
    cap_t      root_cnode_cap,
    region_t   reg,
    slot_pos_t first_untyped_slot
)
{
    word_t align_bits;
    word_t size_bits;

    while (!is_reg_empty(reg)) {
        /* Determine the maximum size of the region */
        size_bits = WORD_BITS - 1 - boot_clzl(reg.end - reg.start);

        /* Determine the alignment of the region */
        align_bits = boot_ctzl(reg.start);

        /* Reduce size bits to align if needed */
        if (align_bits < size_bits) {
            size_bits = align_bits;
        }

        assert(size_bits >= WORD_BITS / 8);
        if (!provide_untyped_cap(root_cnode_cap, reg.start, size_bits, first_untyped_slot)) {
            return false;
        }
        reg.start += BIT(size_bits);
    }
    return true;
}

BOOT_CODE bool_t
create_untypeds(cap_t root_cnode_cap, region_t boot_mem_reuse_reg)
{
    slot_pos_t slot_pos_before;
    slot_pos_t slot_pos_after;
    word_t     i;
    region_t   reg;

    slot_pos_before = ndks_boot.slot_pos_cur;

    /* if boot_mem_reuse_reg is not empty, we can create UT objs from boot code/data frames */
    if (!create_untypeds_for_region(root_cnode_cap, boot_mem_reuse_reg, slot_pos_before)) {
        return false;
    }

    /* convert remaining freemem into UT objects and provide the caps */
    for (i = 0; i < MAX_NUM_FREEMEM_REG; i++) {
        reg = ndks_boot.freemem[i];
        ndks_boot.freemem[i] = REG_EMPTY;
        if (!create_untypeds_for_region(root_cnode_cap, reg, slot_pos_before)) {
            return false;
        }
    }

    slot_pos_after = ndks_boot.slot_pos_cur;
    ndks_boot.bi_frame->ut_obj_caps = (slot_region_t) {
        slot_pos_before, slot_pos_after
    };
    return true;
}

BOOT_CODE void
bi_finalise(void)
{
    slot_pos_t slot_pos_start = ndks_boot.slot_pos_cur;
    slot_pos_t slot_pos_end = ndks_boot.slot_pos_max;
    ndks_boot.bi_frame->null_caps = (slot_region_t) {
        slot_pos_start, slot_pos_end
    };
}<|MERGE_RESOLUTION|>--- conflicted
+++ resolved
@@ -420,22 +420,12 @@
     tcb->tcbMaxPriority = seL4_MaxPrio;
     setupReplyMaster(tcb);
     setThreadState(tcb, ThreadState_Running);
-<<<<<<< HEAD
-    ksSchedulerAction = SchedulerAction_ResumeCurrentThread;
+    ksSchedulerAction = tcb;
     ksReprogram = true;
     ksReleaseHead = NULL;
-=======
-    ksSchedulerAction = tcb;
->>>>>>> a7c7ba2e
     ksCurThread = ksIdleThread;
-
-<<<<<<< HEAD
-    /* initialise current thread pointer */
-    switchToThread(tcb); /* initialises ksCurThread */
     ksCurSchedContext = tcb->tcbSchedContext;
 
-=======
->>>>>>> a7c7ba2e
     /* create initial thread's TCB cap */
     cap = cap_thread_cap_new(TCB_REF(tcb));
     write_slot(SLOT_PTR(pptr_of_cap(root_cnode_cap), BI_CAP_IT_TCB), cap);
