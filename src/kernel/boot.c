/*
 * Copyright 2014, General Dynamics C4 Systems
 *
 * This software may be distributed and modified according to the terms of
 * the GNU General Public License version 2. Note that NO WARRANTY is provided.
 * See "LICENSE_GPLv2.txt" for details.
 *
 * @TAG(GD_GPL)
 */

#include <assert.h>
#include <kernel/boot.h>
#include <kernel/thread.h>
#include <machine/io.h>
#include <machine/registerset.h>
#include <model/statedata.h>
#include <arch/machine.h>
#include <arch/kernel/boot.h>
#include <arch/kernel/vspace.h>
#include <arch/linker.h>
#include <plat/machine/hardware.h>
#include <util.h>

/* (node-local) state accessed only during bootstrapping */

ndks_boot_t ndks_boot BOOT_DATA;

BOOT_CODE bool_t
insert_region(region_t reg)
{
    word_t i;

    assert(reg.start <= reg.end);
    if (is_reg_empty(reg)) {
        return true;
    }
    for (i = 0; i < MAX_NUM_FREEMEM_REG; i++) {
        if (is_reg_empty(ndks_boot.freemem[i])) {
            ndks_boot.freemem[i] = reg;
            return true;
        }
    }
    return false;
}

BOOT_CODE static inline word_t
reg_size(region_t reg)
{
    return reg.end - reg.start;
}

BOOT_CODE pptr_t
alloc_region(word_t size_bits)
{
    word_t i;
    word_t reg_index = 0; /* gcc cannot work out that this will not be used uninitialized */
    region_t reg = REG_EMPTY;
    region_t rem_small = REG_EMPTY;
    region_t rem_large = REG_EMPTY;
    region_t new_reg;
    region_t new_rem_small;
    region_t new_rem_large;

    /* Search for a freemem region that will be the best fit for an allocation. We favour allocations
     * that are aligned to either end of the region. If an allocation must split a region we favour
     * an unbalanced split. In both cases we attempt to use the smallest region possible. In general
     * this means we aim to make the size of the smallest remaining region smaller (ideally zero)
     * followed by making the size of the largest remaining region smaller */

    for (i = 0; i < MAX_NUM_FREEMEM_REG; i++) {
        /* Determine whether placing the region at the start or the end will create a bigger left over region */
        if (ROUND_UP(ndks_boot.freemem[i].start, size_bits) - ndks_boot.freemem[i].start <
                ndks_boot.freemem[i].end - ROUND_DOWN(ndks_boot.freemem[i].end, size_bits)) {
            new_reg.start = ROUND_UP(ndks_boot.freemem[i].start, size_bits);
            new_reg.end = new_reg.start + BIT(size_bits);
        } else {
            new_reg.end = ROUND_DOWN(ndks_boot.freemem[i].end, size_bits);
            new_reg.start = new_reg.end - BIT(size_bits);
        }
        if (new_reg.end > new_reg.start &&
                new_reg.start >= ndks_boot.freemem[i].start &&
                new_reg.end <= ndks_boot.freemem[i].end) {
            if (new_reg.start - ndks_boot.freemem[i].start < ndks_boot.freemem[i].end - new_reg.end) {
                new_rem_small.start = ndks_boot.freemem[i].start;
                new_rem_small.end = new_reg.start;
                new_rem_large.start = new_reg.end;
                new_rem_large.end = ndks_boot.freemem[i].end;
            } else {
                new_rem_large.start = ndks_boot.freemem[i].start;
                new_rem_large.end = new_reg.start;
                new_rem_small.start = new_reg.end;
                new_rem_small.end = ndks_boot.freemem[i].end;
            }
            if ( is_reg_empty(reg) ||
                    (reg_size(new_rem_small) < reg_size(rem_small)) ||
                    (reg_size(new_rem_small) == reg_size(rem_small) && reg_size(new_rem_large) < reg_size(rem_large)) ) {
                reg = new_reg;
                rem_small = new_rem_small;
                rem_large = new_rem_large;
                reg_index = i;
            }
        }
    }
    if (is_reg_empty(reg)) {
        printf("Kernel init failing: not enough memory\n");
        return 0;
    }
    /* Remove the region in question */
    ndks_boot.freemem[reg_index] = REG_EMPTY;
    /* Add the remaining regions in largest to smallest order */
    insert_region(rem_large);
    if (!insert_region(rem_small)) {
        printf("alloc_region(): wasted 0x%lx bytes due to alignment, try to increase MAX_NUM_FREEMEM_REG\n",
               (word_t)(rem_small.end - rem_small.start));
    }
    return reg.start;
}

BOOT_CODE void
write_slot(slot_ptr_t slot_ptr, cap_t cap)
{
    slot_ptr->cap = cap;

    slot_ptr->cteMDBNode = nullMDBNode;
    mdb_node_ptr_set_mdbRevocable  (&slot_ptr->cteMDBNode, true);
    mdb_node_ptr_set_mdbFirstBadged(&slot_ptr->cteMDBNode, true);
}

/* Our root CNode needs to be able to fit all the initial caps and not
 * cover all of memory.
 */
compile_assert(root_cnode_size_valid,
               CONFIG_ROOT_CNODE_SIZE_BITS < 32 - seL4_SlotBits &&
               (1U << CONFIG_ROOT_CNODE_SIZE_BITS) >= seL4_NumInitialCaps)

BOOT_CODE cap_t
create_root_cnode(void)
{
    pptr_t  pptr;
    cap_t   cap;

    /* write the number of root CNode slots to global state */
    ndks_boot.slot_pos_max = BIT(CONFIG_ROOT_CNODE_SIZE_BITS);

    /* create an empty root CNode */
    pptr = alloc_region(CONFIG_ROOT_CNODE_SIZE_BITS + seL4_SlotBits);
    if (!pptr) {
        printf("Kernel init failing: could not create root cnode\n");
        return cap_null_cap_new();
    }
    memzero(CTE_PTR(pptr), 1U << (CONFIG_ROOT_CNODE_SIZE_BITS + seL4_SlotBits));
    cap =
        cap_cnode_cap_new(
            CONFIG_ROOT_CNODE_SIZE_BITS,      /* radix      */
            wordBits - CONFIG_ROOT_CNODE_SIZE_BITS, /* guard size */
            0,                                /* guard      */
            pptr                              /* pptr       */
        );

    /* write the root CNode cap into the root CNode */
    write_slot(SLOT_PTR(pptr, seL4_CapInitThreadCNode), cap);

    return cap;
}

compile_assert(irq_cnode_size, BIT(PAGE_BITS - seL4_SlotBits) > maxIRQ)

BOOT_CODE bool_t
create_irq_cnode(void)
{
    pptr_t pptr;
    /* create an empty IRQ CNode */
    pptr = alloc_region(PAGE_BITS);
    if (!pptr) {
        printf("Kernel init failing: could not create irq cnode\n");
        return false;
    }
    memzero((void*)pptr, 1 << PAGE_BITS);
    intStateIRQNode = (cte_t*)pptr;
    return true;
}

<<<<<<< HEAD
=======
/* Check domain scheduler assumptions. */
compile_assert(num_domains_valid,
               CONFIG_NUM_DOMAINS >= 1 && CONFIG_NUM_DOMAINS <= 256)
compile_assert(num_priorities_valid,
               CONFIG_NUM_PRIORITIES >= 1 && CONFIG_NUM_PRIORITIES <= 256)

BOOT_CODE void
create_domain_cap(cap_t root_cnode_cap)
{
    cap_t cap;
    word_t i;

    /* Check domain scheduler assumptions. */
    assert(ksDomScheduleLength > 0);
    for (i = 0; i < ksDomScheduleLength; i++) {
        assert(ksDomSchedule[i].domain < CONFIG_NUM_DOMAINS);
        assert(ksDomSchedule[i].length > 0);
    }

    cap = cap_domain_cap_new();
    write_slot(SLOT_PTR(pptr_of_cap(root_cnode_cap), seL4_CapDomain), cap);
}


>>>>>>> cc729fab
BOOT_CODE cap_t
create_ipcbuf_frame(cap_t root_cnode_cap, cap_t pd_cap, vptr_t vptr)
{
    cap_t cap;
    pptr_t pptr;

    /* allocate the IPC buffer frame */
    pptr = alloc_region(PAGE_BITS);
    if (!pptr) {
        printf("Kernel init failing: could not create ipc buffer frame\n");
        return cap_null_cap_new();
    }
    clearMemory((void*)pptr, PAGE_BITS);

    /* create a cap of it and write it into the root CNode */
    cap = create_mapped_it_frame_cap(pd_cap, pptr, vptr, IT_ASID, false, false);
    write_slot(SLOT_PTR(pptr_of_cap(root_cnode_cap), seL4_CapInitThreadIPCBuffer), cap);

    return cap;
}

BOOT_CODE void
create_bi_frame_cap(
    cap_t      root_cnode_cap,
    cap_t      pd_cap,
    pptr_t     pptr,
    vptr_t     vptr
)
{
    cap_t cap;

    /* create a cap of it and write it into the root CNode */
    cap = create_mapped_it_frame_cap(pd_cap, pptr, vptr, IT_ASID, false, false);
    write_slot(SLOT_PTR(pptr_of_cap(root_cnode_cap), seL4_CapBootInfoFrame), cap);
}

BOOT_CODE pptr_t
allocate_bi_frame(
    node_id_t  node_id,
    word_t   num_nodes,
    vptr_t ipcbuf_vptr
)
{
    pptr_t pptr;

    /* create the bootinfo frame object */
    pptr = alloc_region(BI_FRAME_SIZE_BITS);
    if (!pptr) {
        printf("Kernel init failed: could not allocate bootinfo frame\n");
        return 0;
    }
    clearMemory((void*)pptr, PAGE_BITS);

    /* initialise bootinfo-related global state */
    ndks_boot.bi_frame = BI_PTR(pptr);
    ndks_boot.slot_pos_cur = seL4_NumInitialCaps;

<<<<<<< HEAD
    BI_PTR(pptr)->node_id = node_id;
    BI_PTR(pptr)->num_nodes = num_nodes;
    BI_PTR(pptr)->num_iopt_levels = 0;
    BI_PTR(pptr)->ipcbuf_vptr = ipcbuf_vptr;
    BI_PTR(pptr)->it_cnode_size_bits = CONFIG_ROOT_CNODE_SIZE_BITS;
=======
    BI_PTR(pptr)->nodeID = node_id;
    BI_PTR(pptr)->numNodes = num_nodes;
    BI_PTR(pptr)->numIOPTLevels = 0;
    BI_PTR(pptr)->ipcBuffer = (seL4_IPCBuffer *) ipcbuf_vptr;
    BI_PTR(pptr)->initThreadCNodeSizeBits = CONFIG_ROOT_CNODE_SIZE_BITS;
    BI_PTR(pptr)->initThreadDomain = ksDomSchedule[ksDomScheduleIdx].domain;
>>>>>>> cc729fab

    return pptr;
}

BOOT_CODE bool_t
provide_cap(cap_t root_cnode_cap, cap_t cap)
{
    if (ndks_boot.slot_pos_cur >= ndks_boot.slot_pos_max) {
        printf("Kernel init failed: ran out of cap slots\n");
        return false;
    }
    write_slot(SLOT_PTR(pptr_of_cap(root_cnode_cap), ndks_boot.slot_pos_cur), cap);
    ndks_boot.slot_pos_cur++;
    return true;
}

BOOT_CODE create_frames_of_region_ret_t
create_frames_of_region(
    cap_t    root_cnode_cap,
    cap_t    pd_cap,
    region_t reg,
    bool_t   do_map,
    int32_t  pv_offset
)
{
    pptr_t     f;
    cap_t      frame_cap;
    seL4_SlotPos slot_pos_before;
    seL4_SlotPos slot_pos_after;

    slot_pos_before = ndks_boot.slot_pos_cur;

    for (f = reg.start; f < reg.end; f += BIT(PAGE_BITS)) {
        if (do_map) {
            frame_cap = create_mapped_it_frame_cap(pd_cap, f, pptr_to_paddr((void*)(f - pv_offset)), IT_ASID, false, true);
        } else {
            frame_cap = create_unmapped_it_frame_cap(f, false);
        }
        if (!provide_cap(root_cnode_cap, frame_cap))
            return (create_frames_of_region_ret_t) {
            S_REG_EMPTY, false
        };
    }

    slot_pos_after = ndks_boot.slot_pos_cur;

    return (create_frames_of_region_ret_t) {
        (seL4_SlotRegion) { slot_pos_before, slot_pos_after }, true
    };
}

BOOT_CODE cap_t
create_it_asid_pool(cap_t root_cnode_cap)
{
    pptr_t ap_pptr;
    cap_t  ap_cap;

    /* create ASID pool */
    ap_pptr = alloc_region(seL4_ASIDPoolBits);
    if (!ap_pptr) {
        printf("Kernel init failed: failed to create initial thread asid pool\n");
        return cap_null_cap_new();
    }
    memzero(ASID_POOL_PTR(ap_pptr), 1 << seL4_ASIDPoolBits);
    ap_cap = cap_asid_pool_cap_new(IT_ASID >> asidLowBits, ap_pptr);
    write_slot(SLOT_PTR(pptr_of_cap(root_cnode_cap), seL4_CapInitThreadASIDPool), ap_cap);

    /* create ASID control cap */
    write_slot(
        SLOT_PTR(pptr_of_cap(root_cnode_cap), seL4_CapASIDControl),
        cap_asid_control_cap_new()
    );

    return ap_cap;
}

BOOT_CODE static bool_t
create_sched_context(tcb_t *tcb, ticks_t timeslice)
{
    pptr_t sc_pptr;
    sched_context_t *sc;

    sc_pptr = alloc_region(SC_SIZE_BITS);
    if (!sc_pptr) {
        printf("Kernel init failed: unable to allocate sched context for start-up thread\n");
        return false;
    }

    memzero((void *) sc_pptr, BIT(SC_SIZE_BITS));
    sc = SC_PTR(sc_pptr);
    tcb->tcbSchedContext = sc;
    sc->scTcb = tcb;
    sc->scBudget = timeslice;
    sc->scPeriod = sc->scBudget;
    sc->scRemaining = sc->scBudget;
    sc->scNext = ksCurrentTime + sc->scPeriod;
    sc->scHome = tcb;

    return true;
}

BOOT_CODE bool_t
create_idle_thread(void)
{
    pptr_t pptr;
    pptr = alloc_region(seL4_TCBBits);
    if (!pptr) {
        printf("Kernel init failed: Unable to allocate tcb for idle thread\n");
        return false;
    }
    memzero((void *)pptr, 1 << seL4_TCBBits);
    ksIdleThread = TCB_PTR(pptr + TCB_OFFSET);
    configureIdleThread(ksIdleThread);
    return create_sched_context(ksIdleThread, usToTicks(CONFIG_BOOT_THREAD_TIME_SLICE * US_PER_MS));
}

BOOT_CODE bool_t
create_initial_thread(
    cap_t  root_cnode_cap,
    cap_t  it_pd_cap,
    vptr_t ui_v_entry,
    vptr_t bi_frame_vptr,
    vptr_t ipcbuf_vptr,
    cap_t  ipcbuf_cap
)
{
    pptr_t pptr;
    cap_t  cap;
    tcb_t* tcb;
    deriveCap_ret_t dc_ret;

    /* allocate TCB */
    pptr = alloc_region(seL4_TCBBits);
    if (!pptr) {
        printf("Kernel init failed: Unable to allocate tcb for initial thread\n");
        return false;
    }
    memzero((void*)pptr, 1 << seL4_TCBBits);
    tcb = TCB_PTR(pptr + TCB_OFFSET);
    Arch_initContext(&tcb->tcbArch.tcbContext);

    /* derive a copy of the IPC buffer cap for inserting */
    dc_ret = deriveCap(SLOT_PTR(pptr_of_cap(root_cnode_cap), seL4_CapInitThreadIPCBuffer), ipcbuf_cap);
    if (dc_ret.status != EXCEPTION_NONE) {
        printf("Failed to derive copy of IPC Buffer\n");
        return false;
    }

    /* initialise TCB (corresponds directly to abstract specification) */
    cteInsert(
        root_cnode_cap,
        SLOT_PTR(pptr_of_cap(root_cnode_cap), seL4_CapInitThreadCNode),
        SLOT_PTR(pptr, tcbCTable)
    );
    cteInsert(
        it_pd_cap,
        SLOT_PTR(pptr_of_cap(root_cnode_cap), seL4_CapInitThreadVSpace),
        SLOT_PTR(pptr, tcbVTable)
    );
    cteInsert(
        dc_ret.cap,
        SLOT_PTR(pptr_of_cap(root_cnode_cap), seL4_CapInitThreadIPCBuffer),
        SLOT_PTR(pptr, tcbBuffer)
    );
    tcb->tcbIPCBuffer = ipcbuf_vptr;
    setRegister(tcb, capRegister, bi_frame_vptr);
    setNextPC(tcb, ui_v_entry);

    /* initialise temporal globals */
    ksConsumed = 0u;
    ksCurrentTime = getCurrentTime();

    /* initialise TCB */
    if (!create_sched_context(tcb, usToTicks(CONFIG_BOOT_THREAD_TIME_SLICE * US_PER_MS))) {
        return false;
    }
    tcb->tcbPriority = seL4_MaxPrio;
    tcb->tcbMCP = seL4_MaxPrio;
    tcb->tcbCrit = seL4_MaxCrit;
    tcb->tcbMCC = seL4_MaxCrit;
    setupReplyMaster(tcb);
    setThreadState(tcb, ThreadState_Running);
    ksSchedulerAction = tcb;
    ksReprogram = true;
    ksReleaseHead = NULL;
    ksCurThread = ksIdleThread;
    ksCurSchedContext = tcb->tcbSchedContext;
    ksCriticality = seL4_MinCrit;
    tcbCritEnqueue(tcb);
    tcbCritEnqueue(ksIdleThread);

    /* create initial thread's TCB cap */
    cap = cap_thread_cap_new(TCB_REF(tcb));
<<<<<<< HEAD
    write_slot(SLOT_PTR(pptr_of_cap(root_cnode_cap), BI_CAP_IT_TCB), cap);
    write_slot(SLOT_PTR(pptr_of_cap(root_cnode_cap), BI_CAP_IT_SC),
               cap_sched_context_cap_new(SC_REF(tcb->tcbSchedContext)));
=======
    write_slot(SLOT_PTR(pptr_of_cap(root_cnode_cap), seL4_CapInitThreadTCB), cap);
>>>>>>> cc729fab

#ifdef DEBUG
    setThreadName(tcb, "rootserver");
#endif

    return true;
}

BOOT_CODE static bool_t
provide_untyped_cap(
    cap_t      root_cnode_cap,
    pptr_t     pptr,
    word_t     size_bits,
    seL4_SlotPos first_untyped_slot
)
{
    bool_t ret;
    word_t i = ndks_boot.slot_pos_cur - first_untyped_slot;
    if (i < CONFIG_MAX_NUM_BOOTINFO_UNTYPED_CAPS) {
        ndks_boot.bi_frame->untypedPaddrList[i] = pptr_to_paddr((void*)pptr);
        ndks_boot.bi_frame->untypedSizeBitsList[i] = size_bits;
        ret = provide_cap(root_cnode_cap, cap_untyped_cap_new(0, size_bits, pptr));
    } else {
        printf("Kernel init: Too many untyped regions for boot info\n");
        ret = true;
    }
    return ret;
}

/**
  DONT_TRANSLATE
*/
BOOT_CODE static word_t boot_ctzl (word_t x)
{
    return CTZL (x);
}

BOOT_CODE static bool_t
create_untypeds_for_region(
    cap_t      root_cnode_cap,
    region_t   reg,
    seL4_SlotPos first_untyped_slot
)
{
    word_t align_bits;
    word_t size_bits;

    while (!is_reg_empty(reg)) {
        /* Determine the maximum size of the region */
        size_bits = seL4_WordBits - 1 - clzl(reg.end - reg.start);

        /* Determine the alignment of the region */
        align_bits = boot_ctzl(reg.start);

        /* Reduce size bits to align if needed */
        if (align_bits < size_bits) {
            size_bits = align_bits;
        }

        assert(size_bits >= seL4_WordBits / 8);
        if (!provide_untyped_cap(root_cnode_cap, reg.start, size_bits, first_untyped_slot)) {
            return false;
        }
        reg.start += BIT(size_bits);
    }
    return true;
}

BOOT_CODE bool_t
create_untypeds(cap_t root_cnode_cap, region_t boot_mem_reuse_reg)
{
    seL4_SlotPos slot_pos_before;
    seL4_SlotPos slot_pos_after;
    word_t     i;
    region_t   reg;

    slot_pos_before = ndks_boot.slot_pos_cur;

    /* if boot_mem_reuse_reg is not empty, we can create UT objs from boot code/data frames */
    if (!create_untypeds_for_region(root_cnode_cap, boot_mem_reuse_reg, slot_pos_before)) {
        return false;
    }

    /* convert remaining freemem into UT objects and provide the caps */
    for (i = 0; i < MAX_NUM_FREEMEM_REG; i++) {
        reg = ndks_boot.freemem[i];
        ndks_boot.freemem[i] = REG_EMPTY;
        if (!create_untypeds_for_region(root_cnode_cap, reg, slot_pos_before)) {
            return false;
        }
    }

    slot_pos_after = ndks_boot.slot_pos_cur;
    ndks_boot.bi_frame->untyped = (seL4_SlotRegion) {
        slot_pos_before, slot_pos_after
    };
    return true;
}

BOOT_CODE void
bi_finalise(void)
{
    seL4_SlotPos slot_pos_start = ndks_boot.slot_pos_cur;
    seL4_SlotPos slot_pos_end = ndks_boot.slot_pos_max;
    ndks_boot.bi_frame->empty = (seL4_SlotRegion) {
        slot_pos_start, slot_pos_end
    };
}<|MERGE_RESOLUTION|>--- conflicted
+++ resolved
@@ -180,33 +180,6 @@
     return true;
 }
 
-<<<<<<< HEAD
-=======
-/* Check domain scheduler assumptions. */
-compile_assert(num_domains_valid,
-               CONFIG_NUM_DOMAINS >= 1 && CONFIG_NUM_DOMAINS <= 256)
-compile_assert(num_priorities_valid,
-               CONFIG_NUM_PRIORITIES >= 1 && CONFIG_NUM_PRIORITIES <= 256)
-
-BOOT_CODE void
-create_domain_cap(cap_t root_cnode_cap)
-{
-    cap_t cap;
-    word_t i;
-
-    /* Check domain scheduler assumptions. */
-    assert(ksDomScheduleLength > 0);
-    for (i = 0; i < ksDomScheduleLength; i++) {
-        assert(ksDomSchedule[i].domain < CONFIG_NUM_DOMAINS);
-        assert(ksDomSchedule[i].length > 0);
-    }
-
-    cap = cap_domain_cap_new();
-    write_slot(SLOT_PTR(pptr_of_cap(root_cnode_cap), seL4_CapDomain), cap);
-}
-
-
->>>>>>> cc729fab
 BOOT_CODE cap_t
 create_ipcbuf_frame(cap_t root_cnode_cap, cap_t pd_cap, vptr_t vptr)
 {
@@ -264,20 +237,11 @@
     ndks_boot.bi_frame = BI_PTR(pptr);
     ndks_boot.slot_pos_cur = seL4_NumInitialCaps;
 
-<<<<<<< HEAD
-    BI_PTR(pptr)->node_id = node_id;
-    BI_PTR(pptr)->num_nodes = num_nodes;
-    BI_PTR(pptr)->num_iopt_levels = 0;
-    BI_PTR(pptr)->ipcbuf_vptr = ipcbuf_vptr;
-    BI_PTR(pptr)->it_cnode_size_bits = CONFIG_ROOT_CNODE_SIZE_BITS;
-=======
     BI_PTR(pptr)->nodeID = node_id;
     BI_PTR(pptr)->numNodes = num_nodes;
     BI_PTR(pptr)->numIOPTLevels = 0;
     BI_PTR(pptr)->ipcBuffer = (seL4_IPCBuffer *) ipcbuf_vptr;
     BI_PTR(pptr)->initThreadCNodeSizeBits = CONFIG_ROOT_CNODE_SIZE_BITS;
-    BI_PTR(pptr)->initThreadDomain = ksDomSchedule[ksDomScheduleIdx].domain;
->>>>>>> cc729fab
 
     return pptr;
 }
@@ -471,13 +435,9 @@
 
     /* create initial thread's TCB cap */
     cap = cap_thread_cap_new(TCB_REF(tcb));
-<<<<<<< HEAD
-    write_slot(SLOT_PTR(pptr_of_cap(root_cnode_cap), BI_CAP_IT_TCB), cap);
-    write_slot(SLOT_PTR(pptr_of_cap(root_cnode_cap), BI_CAP_IT_SC),
+    write_slot(SLOT_PTR(pptr_of_cap(root_cnode_cap), seL4_CapInitThreadTCB), cap);
+    write_slot(SLOT_PTR(pptr_of_cap(root_cnode_cap), seL4_CapInitThreadSC),
                cap_sched_context_cap_new(SC_REF(tcb->tcbSchedContext)));
-=======
-    write_slot(SLOT_PTR(pptr_of_cap(root_cnode_cap), seL4_CapInitThreadTCB), cap);
->>>>>>> cc729fab
 
 #ifdef DEBUG
     setThreadName(tcb, "rootserver");
