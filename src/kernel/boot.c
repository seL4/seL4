--- conflicted
+++ resolved
@@ -165,15 +165,11 @@
     }
 }
 
-<<<<<<< HEAD
-BOOT_CODE void create_rootserver_objects(pptr_t start, v_region_t it_v_reg, word_t extra_bi_size_bits)
-=======
 /* Create pptrs for all root server objects, starting at a give start address,
  * to cover the virtual memory region v_reg, and any extra boot info.
  */
 BOOT_CODE static void create_rootserver_objects(pptr_t start, v_region_t v_reg,
                                                 word_t extra_bi_size_bits)
->>>>>>> f8b007c4
 {
     /* the largest object the PD, the root cnode, or the extra boot info */
     word_t cnode_size_bits = CONFIG_ROOT_CNODE_SIZE_BITS + seL4_SlotBits;
