/*
 * Copyright 2014, General Dynamics C4 Systems
 *
 * This software may be distributed and modified according to the terms of
 * the GNU General Public License version 2. Note that NO WARRANTY is provided.
 * See "LICENSE_GPLv2.txt" for details.
 *
 * @TAG(GD_GPL)
 */

#include <config.h>
#include <object.h>
#include <util.h>
#include <api/faults.h>
#include <api/types.h>
#include <kernel/cspace.h>
#include <kernel/thread.h>
#include <kernel/vspace.h>
#include <model/statedata.h>
#include <arch/machine.h>
#include <arch/kernel/thread.h>
#include <machine/registerset.h>
#include <arch/linker.h>

static seL4_MessageInfo_t
transferCaps(seL4_MessageInfo_t info, extra_caps_t caps,
             endpoint_t *endpoint, tcb_t *receiver,
             word_t *receiveBuffer, bool_t diminish);

static inline bool_t PURE
isBlocked(const tcb_t *thread)
{
    switch (thread_state_get_tsType(thread->tcbState)) {
    case ThreadState_Inactive:
    case ThreadState_BlockedOnReceive:
    case ThreadState_BlockedOnSend:
    case ThreadState_BlockedOnNotification:
    case ThreadState_BlockedOnReply:
        return true;

    default:
        return false;
    }
}

static inline bool_t PURE
isRunnable(const tcb_t *thread)
{
    switch (thread_state_get_tsType(thread->tcbState)) {
    case ThreadState_Running:
    case ThreadState_Restart:
        return true;

    default:
        return false;
    }
}

static inline bool_t PURE
isSchedulable(const tcb_t *thread)
{
    return isRunnable(thread) && thread->tcbSchedContext != NULL &&
           !thread_state_get_inReleaseQueue(thread->tcbState);
}

BOOT_CODE void
configureIdleThread(tcb_t *tcb)
{
    Arch_configureIdleThread(tcb);
    setThreadState(tcb, ThreadState_IdleThreadState);
}

void
activateThread(void)
{
    switch (thread_state_get_tsType(ksCurThread->tcbState)) {
    case ThreadState_Running:
        break;

    case ThreadState_Restart: {
        word_t pc;

        pc = getRestartPC(ksCurThread);
        setNextPC(ksCurThread, pc);
        setThreadState(ksCurThread, ThreadState_Running);
        break;
    }

    case ThreadState_IdleThreadState:
        Arch_activateIdleThread(ksCurThread);
        break;

    default:
        fail("Current thread is blocked");
    }
}

void
suspend(tcb_t *target)
{
    cancelIPC(target);
    setThreadState(target, ThreadState_Inactive);
    tcbSchedDequeue(target);
    tcbReleaseRemove(target);
}

void
restart(tcb_t *target)
{
    if (isBlocked(target) && target->tcbSchedContext != NULL &&
            target->tcbSchedContext->budget > 0llu) {

        if (ready(target->tcbSchedContext)) {
            recharge(target->tcbSchedContext);
        }

        cancelIPC(target);
        setupReplyMaster(target);
        setThreadState(target, ThreadState_Restart);

        if (target->tcbSchedContext->remaining < getKernelWcetTicks()) {
            postpone(target->tcbSchedContext);
        } else {
            tcbSchedEnqueue(target);
            switchIfRequiredTo(target);
        }
    }
}

void
doIPCTransfer(tcb_t *sender, endpoint_t *endpoint, word_t badge,
              bool_t grant, tcb_t *receiver, bool_t diminish)
{
    void *receiveBuffer, *sendBuffer;

    receiveBuffer = lookupIPCBuffer(true, receiver);

    if (likely(!fault_get_faultType(sender->tcbFault) != fault_null_fault)) {
        sendBuffer = lookupIPCBuffer(false, sender);
        doNormalTransfer(sender, sendBuffer, endpoint, badge, grant,
                         receiver, receiveBuffer, diminish);
    } else {
        doFaultTransfer(badge, sender, receiver, receiveBuffer);
    }
}

void
doReplyTransfer(tcb_t *sender, tcb_t *receiver, cte_t *slot, sched_context_t *reply_sc)
{

    assert(thread_state_get_tsType(receiver->tcbState) ==
           ThreadState_BlockedOnReply);

    assert(reply_sc == NULL || reply_sc->remaining > getKernelWcetTicks());

    if (likely(reply_sc != NULL && receiver->tcbSchedContext == NULL)) {
        donateSchedContext(receiver, reply_sc);
        reply_sc->reply = NULL;
    }

    if (likely(fault_get_faultType(receiver->tcbFault) == fault_null_fault)) {
        doIPCTransfer(sender, NULL, 0, true, receiver, false);
        /** GHOSTUPD: "(True, gs_set_assn cteDeleteOne_'proc (ucast cap_reply_cap))" */
        cteDeleteOne(slot);
        setThreadState(receiver, ThreadState_Running);
        attemptSwitchTo(receiver);
    } else {
        bool_t restart;

        /** GHOSTUPD: "(True, gs_set_assn cteDeleteOne_'proc (ucast cap_reply_cap))" */
        cteDeleteOne(slot);
        restart = handleFaultReply(receiver, sender);
        fault_null_fault_ptr_new(&receiver->tcbFault);
        if (restart) {
            setThreadState(receiver, ThreadState_Restart);
            attemptSwitchTo(receiver);
        } else {
            setThreadState(receiver, ThreadState_Inactive);
        }
    }
}

void
doNormalTransfer(tcb_t *sender, word_t *sendBuffer, endpoint_t *endpoint,
                 word_t badge, bool_t canGrant, tcb_t *receiver,
                 word_t *receiveBuffer, bool_t diminish)
{
    word_t msgTransferred;
    seL4_MessageInfo_t tag;
    exception_t status;
    extra_caps_t caps;

    tag = messageInfoFromWord(getRegister(sender, msgInfoRegister));

    if (canGrant) {
        status = lookupExtraCaps(sender, sendBuffer, tag);
        caps = current_extra_caps;
        if (unlikely(status != EXCEPTION_NONE)) {
            caps.excaprefs[0] = NULL;
        }
    } else {
        caps = current_extra_caps;
        caps.excaprefs[0] = NULL;
    }

    msgTransferred = copyMRs(sender, sendBuffer, receiver, receiveBuffer,
                             seL4_MessageInfo_get_length(tag));

    tag = transferCaps(tag, caps, endpoint, receiver, receiveBuffer, diminish);

    tag = seL4_MessageInfo_set_length(tag, msgTransferred);
    setRegister(receiver, msgInfoRegister, wordFromMessageInfo(tag));
    setRegister(receiver, badgeRegister, badge);
}

void
doFaultTransfer(word_t badge, tcb_t *sender, tcb_t *receiver,
                word_t *receiverIPCBuffer)
{
    word_t sent;
    seL4_MessageInfo_t msgInfo;

    sent = setMRs_fault(sender, receiver, receiverIPCBuffer);
    msgInfo = seL4_MessageInfo_new(
                  fault_get_faultType(sender->tcbFault), 0, 0, sent);
    setRegister(receiver, msgInfoRegister, wordFromMessageInfo(msgInfo));
    setRegister(receiver, badgeRegister, badge);
}

/* Like getReceiveSlots, this is specialised for single-cap transfer. */
static seL4_MessageInfo_t
transferCaps(seL4_MessageInfo_t info, extra_caps_t caps,
             endpoint_t *endpoint, tcb_t *receiver,
             word_t *receiveBuffer, bool_t diminish)
{
    word_t i;
    cte_t* destSlot;

    info = seL4_MessageInfo_set_extraCaps(info, 0);
    info = seL4_MessageInfo_set_capsUnwrapped(info, 0);

    if (likely(!caps.excaprefs[0] || !receiveBuffer)) {
        return info;
    }

    destSlot = getReceiveSlots(receiver, receiveBuffer);

    for (i = 0; i < seL4_MsgMaxExtraCaps && caps.excaprefs[i] != NULL; i++) {
        cte_t *slot = caps.excaprefs[i];
        cap_t cap = slot->cap;

        if (cap_get_capType(cap) == cap_endpoint_cap &&
                EP_PTR(cap_endpoint_cap_get_capEPPtr(cap)) == endpoint) {
            /* If this is a cap to the endpoint on which the message was sent,
             * only transfer the badge, not the cap. */
            setExtraBadge(receiveBuffer,
                          cap_endpoint_cap_get_capEPBadge(cap), i);

            info = seL4_MessageInfo_set_capsUnwrapped(info,
                                                      seL4_MessageInfo_get_capsUnwrapped(info) | (1 << i));

        } else {
            deriveCap_ret_t dc_ret;

            if (!destSlot) {
                break;
            }

            if (diminish) {
                dc_ret = deriveCap(slot, maskCapRights(noWrite, cap));
            } else {
                dc_ret = deriveCap(slot, cap);
            }

            if (dc_ret.status != EXCEPTION_NONE) {
                break;
            }
            if (cap_get_capType(dc_ret.cap) == cap_null_cap) {
                break;
            }

            cteInsert(dc_ret.cap, slot, destSlot);

            destSlot = NULL;
        }
    }

    return seL4_MessageInfo_set_extraCaps(info, i);
}

void doNBRecvFailedTransfer(tcb_t *thread)
{
    /* Set the badge register to 0 to indicate there was no message */
    setRegister(thread, badgeRegister, 0);
}

static void
setNextInterrupt(void)
{
    /* the next interrupt is when the current thread's budget expires */
    time_t next_interrupt = ksCurrentTime + ksCurThread->tcbSchedContext->remaining;

    /* or when the next thread in the release queue is due to awaken */
    if (likely(ksReleaseHead != NULL &&
               ksReleaseHead->tcbSchedContext->next < next_interrupt)) {
        next_interrupt = ksReleaseHead->tcbSchedContext->next;
    }

    setDeadline(next_interrupt - getTimerPrecision());
}

void
schedule(void)
{
    word_t action;

    if (ksReprogram) {
        /* wake any threads that need it */
        awaken();
    }

    action = (word_t)ksSchedulerAction;
    if (action == (word_t)SchedulerAction_ChooseNewThread) {
        if (isSchedulable(ksCurThread)) {
            tcbSchedEnqueue(ksCurThread);
        }
        chooseThread();
        ksSchedulerAction = SchedulerAction_ResumeCurrentThread;
    } else if (action != (word_t)SchedulerAction_ResumeCurrentThread) {
        if (isSchedulable(ksCurThread)) {
            tcbSchedEnqueue(ksCurThread);
        }
        /* SwitchToThread */
        switchToThread(ksSchedulerAction);
        ksSchedulerAction = SchedulerAction_ResumeCurrentThread;
    } else {
        ksCurThread->tcbSchedContext->remaining -= ksConsumed;
        ksConsumed = 0;
    }

<<<<<<< HEAD
=======
    switchSchedContext();

>>>>>>> a49035fb
    if (ksReprogram) {
        setNextInterrupt();
        ksReprogram = false;
    }
    assert(ksConsumed == 0);
<<<<<<< HEAD
=======

    /* ksCurThread is implicitly bound to ksCurSchedContext -
     * this optimised scheduling context donation on the fastpath
     */
    ksCurThread->tcbSchedContext = NULL;
    ksCurSchedContext->tcb = NULL;
>>>>>>> a49035fb
}

void
chooseThread(void)
{
    word_t prio;
    tcb_t *thread;

    if (likely(ksReadyQueuesL1Bitmap)) {
<<<<<<< HEAD
        word_t l1index = (wordBits - 1) - CLZL(ksReadyQueuesL1Bitmap);
        word_t l2index = (wordBits - 1) - CLZL(ksReadyQueuesL2Bitmap[l1index]);
        prio = l1index_to_prio(l1index) | l2index;
=======
        prio = highestPrio();
>>>>>>> a49035fb
        thread = ksReadyQueues[prio].head;
        assert(thread);
        assert(isRunnable(thread));
        assert(isSchedulable(thread));
        assert(thread->tcbSchedContext->remaining >= getKernelWcetTicks());
        switchToThread(thread);
    } else {
        switchToIdleThread();
    }
}

void
switchToThread(tcb_t *thread)
{
<<<<<<< HEAD
    /* first bill the previous thread */
    assert(ksCurThread->tcbSchedContext->remaining >= ksConsumed);

    ksCurThread->tcbSchedContext->remaining -= ksConsumed;
    ksConsumed = 0llu;

    /* now switch */
    Arch_switchToThread(thread);
    tcbSchedDequeue(thread);
    assert(!thread_state_get_inReleaseQueue(thread->tcbState));
    assert(thread->tcbSchedContext->remaining >= getKernelWcetTicks());
    ksCurrentTime += 1llu;
=======
    /* now switch */
    if (likely(thread != ksCurThread)) {
        Arch_switchToThread(thread);
    }
    tcbSchedDequeue(thread);
    assert(!thread_state_get_inReleaseQueue(thread->tcbState));
    assert(thread->tcbSchedContext->remaining >= getKernelWcetTicks());
>>>>>>> a49035fb
    ksCurThread = thread;
}

void
switchToIdleThread(void)
{
<<<<<<< HEAD
    /* first bill the previous thread */
    assert(ksCurThread->tcbSchedContext->remaining >= ksConsumed);

    ksCurThread->tcbSchedContext->remaining -= ksConsumed;
    ksConsumed = 0llu;
    /* make sure the calculation in setNextInterrupt doesn't overflow for the idle thread */
    ksIdleThread->tcbSchedContext->remaining = UINT64_MAX - ksCurrentTime;
=======
    /* make sure the calculation in setNextInterrupt doesn't overflow for the idle thread */
    ksIdleThread->tcbSchedContext->remaining = UINT64_MAX - ksCurrentTime - 1;
>>>>>>> a49035fb
    Arch_switchToIdleThread();
    ksCurThread = ksIdleThread;
}

void
<<<<<<< HEAD
setPriority(tcb_t *tptr, seL4_Prio_t new_prio)
{
    prio_t old_prio = tptr->tcbPriority;

=======
switchSchedContext(void)
{

    assert(ksCurSchedContext->remaining >= ksConsumed);

    if (unlikely(ksCurSchedContext != ksCurThread->tcbSchedContext)) {
        /* we are changing scheduling contexts */
        ksReprogram = true;
        ksCurSchedContext->remaining -= ksConsumed;
        ksConsumed = 0llu;
        ksCurrentTime += 1llu;
    } else {
        /* go back in time and skip reprogramming the timer */
        ksCurrentTime -= ksConsumed;
        ksConsumed = 0llu;
    }
    ksCurSchedContext = ksCurThread->tcbSchedContext;
}

void
setPriority(tcb_t *tptr, seL4_Prio_t new_prio)
{
    prio_t old_prio = tptr->tcbPriority;

>>>>>>> a49035fb
    /* lazy dequeue */
    tcbSchedDequeue(tptr);

    tptr->tcbPriority = seL4_Prio_get_prio(new_prio);
    tptr->tcbMaxPriority = seL4_Prio_get_max_prio(new_prio);

    switch (thread_state_ptr_get_tsType(&tptr->tcbState)) {
    case ThreadState_BlockedOnReceive:
    case ThreadState_BlockedOnSend:
        reorderIPCQueue(tptr, old_prio);
        break;
    case ThreadState_BlockedOnNotification:
        reorderNtfnQueue(tptr, old_prio);
        break;
    case ThreadState_Running:
    case ThreadState_Restart:
        if (!thread_state_get_inReleaseQueue(tptr->tcbState)) {
            tcbSchedEnqueue(tptr);
            if (tptr == ksCurThread) {
                rescheduleRequired();
            }
        }
        break;
    default:
        /* nothing to do - thread is inactive, idle or blocked on reply */
        break;
<<<<<<< HEAD
=======
    }
}

void
donateSchedContext(tcb_t *to, sched_context_t *sc)
{
    assert(to != NULL);
    assert(sc != NULL);

    if (sc->tcb) {
        /* thread must not be in the scheduling queue */
        assert(!thread_state_get_tcbQueued(sc->tcb->tcbState));
        sc->tcb->tcbSchedContext = NULL;
>>>>>>> a49035fb
    }
    sc->tcb = to;
    to->tcbSchedContext = sc;
}

static void
possibleSwitchTo(tcb_t* target, bool_t onSamePriority)
{
    prio_t curPrio, targetPrio;
    tcb_t *action;

    curPrio = ksCurThread->tcbPriority;
    targetPrio = target->tcbPriority;
    action = ksSchedulerAction;

<<<<<<< HEAD
    if (likely(isSchedulable(target))) {
=======
    if (unlikely(target->tcbSchedContext != NULL)) {
>>>>>>> a49035fb
        if ((targetPrio > curPrio || (targetPrio == curPrio && onSamePriority))
                && action == SchedulerAction_ResumeCurrentThread) {
            ksSchedulerAction = target;
        } else {
            tcbSchedEnqueue(target);
        }

<<<<<<< HEAD
        if (action != SchedulerAction_ResumeCurrentThread
                && action != SchedulerAction_ChooseNewThread) {
=======
        if (action != SchedulerAction_ResumeCurrentThread &&
                action != SchedulerAction_ChooseNewThread) {
            rescheduleRequired();
        } else if (ksCurThread->tcbSchedContext == NULL &&
                   ksSchedulerAction == SchedulerAction_ResumeCurrentThread) {
>>>>>>> a49035fb
            rescheduleRequired();
        }
    }
}

void
attemptSwitchTo(tcb_t* target)
{
    possibleSwitchTo(target, true);
}

void
switchIfRequiredTo(tcb_t* target)
{
    possibleSwitchTo(target, false);
}

void
setThreadState(tcb_t *tptr, _thread_state_t ts)
{
    thread_state_ptr_set_tsType(&tptr->tcbState, ts);
    scheduleTCB(tptr);
}

void
scheduleTCB(tcb_t *tptr)
{
    if (tptr == ksCurThread &&
            ksSchedulerAction == SchedulerAction_ResumeCurrentThread &&
            !isRunnable(tptr)) {
        rescheduleRequired();
    }
}

void
recharge(sched_context_t *sc)
{
    sc->remaining = sc->budget;
    assert(sc->budget > 0);
    sc->next = ksCurrentTime + sc->period;
}

void
postpone(sched_context_t *sc)
{
    /* this isn't technically neccessary however
     * we don't want to leave threads with budget when they
     * have used / abadondoned it as various assertions around
     * the kernel will cease to guard if this is not 0
     */
    sc->remaining = 0llu;
    tcbReleaseEnqueue(sc->tcb);
}

/* update the kernel timestamp and store much
 * time we have consumed since the last update
 */
void
updateTimestamp(void)
{
    time_t prev = ksCurrentTime;
    ksCurrentTime = getCurrentTime();
    ksConsumed = ksCurrentTime - prev;
<<<<<<< HEAD
=======

    /* restore sched context binding */
    ksCurThread->tcbSchedContext = ksCurSchedContext;
    ksCurSchedContext->tcb = ksCurThread;
>>>>>>> a49035fb
}

/*
 * Check if the current threads budget has expired.
 *
 * If it has, bill the thread, add it to the scheduler
 * and set up a reschedule.
 *
 * return true if the thread has enough budget to get through
 *             the current kernel operation.
 */
bool_t
checkBudget(void)
{
    /* does this thread have enough time to continue? */
    if (unlikely(currentThreadExpired())) {
        /* since we never bill the idle thread this shouldn't ever happen */
        assert(ksCurThread != ksIdleThread);

        /* we enter this function on 2 different types of path:
         * kernel entry (for whatever reason) and when handling
         * a timer interrupt. For the
         * former, all threads should be runnable on kernel entry.
         * For the latter, all threads being preempted are currently
         * doing something so they should be running
         */
        assert(isRunnable(ksCurThread));

        ksConsumed = 0u;
        endTimeslice(ksCurThread->tcbSchedContext);

        /* consumed time has been billed */
        rescheduleRequired();
        return false;
    } else {
        /* thread is good to go to do whatever it is up to */
        return true;
    }
}

void
endTimeslice(sched_context_t *sc)
{
    assert(sc->tcb != NULL);
    assert(isSchedulable(sc->tcb));

    tcbSchedDequeue(sc->tcb);

    if (ready(sc)) {
        /* refill budget */
        recharge(sc);
        /* apply round robin */
        tcbSchedAppend(sc->tcb);
    } else {
        /* schedule thread to wake up when budget is due to be recharged */
        postpone(sc);
    }
}

void
rescheduleRequired(void)
{
    if (ksSchedulerAction != SchedulerAction_ResumeCurrentThread
            && ksSchedulerAction != SchedulerAction_ChooseNewThread
            && isSchedulable(ksSchedulerAction)) {

        tcbSchedEnqueue(ksSchedulerAction);
    }
    ksSchedulerAction = SchedulerAction_ChooseNewThread;
    ksReprogram = true;
}

/* wake any threads in the release queue that are ready to
 * have their budgets replenished
 */
void
awaken(void)
{
    tcb_t *awakened;

    while (ksReleaseHead != NULL && ready(ksReleaseHead->tcbSchedContext)) {
        awakened = tcbReleaseDequeue();
        recharge(awakened->tcbSchedContext);
        tcbSchedAppend(awakened);
        rescheduleRequired();
    }
}
<|MERGE_RESOLUTION|>--- conflicted
+++ resolved
@@ -333,30 +333,21 @@
         /* SwitchToThread */
         switchToThread(ksSchedulerAction);
         ksSchedulerAction = SchedulerAction_ResumeCurrentThread;
-    } else {
-        ksCurThread->tcbSchedContext->remaining -= ksConsumed;
-        ksConsumed = 0;
-    }
-
-<<<<<<< HEAD
-=======
+    }
+
     switchSchedContext();
 
->>>>>>> a49035fb
     if (ksReprogram) {
         setNextInterrupt();
         ksReprogram = false;
     }
     assert(ksConsumed == 0);
-<<<<<<< HEAD
-=======
 
     /* ksCurThread is implicitly bound to ksCurSchedContext -
      * this optimised scheduling context donation on the fastpath
      */
     ksCurThread->tcbSchedContext = NULL;
     ksCurSchedContext->tcb = NULL;
->>>>>>> a49035fb
 }
 
 void
@@ -366,13 +357,7 @@
     tcb_t *thread;
 
     if (likely(ksReadyQueuesL1Bitmap)) {
-<<<<<<< HEAD
-        word_t l1index = (wordBits - 1) - CLZL(ksReadyQueuesL1Bitmap);
-        word_t l2index = (wordBits - 1) - CLZL(ksReadyQueuesL2Bitmap[l1index]);
-        prio = l1index_to_prio(l1index) | l2index;
-=======
         prio = highestPrio();
->>>>>>> a49035fb
         thread = ksReadyQueues[prio].head;
         assert(thread);
         assert(isRunnable(thread));
@@ -387,57 +372,26 @@
 void
 switchToThread(tcb_t *thread)
 {
-<<<<<<< HEAD
-    /* first bill the previous thread */
-    assert(ksCurThread->tcbSchedContext->remaining >= ksConsumed);
-
-    ksCurThread->tcbSchedContext->remaining -= ksConsumed;
-    ksConsumed = 0llu;
-
     /* now switch */
-    Arch_switchToThread(thread);
+    if (likely(thread != ksCurThread)) {
+        Arch_switchToThread(thread);
+    }
     tcbSchedDequeue(thread);
     assert(!thread_state_get_inReleaseQueue(thread->tcbState));
     assert(thread->tcbSchedContext->remaining >= getKernelWcetTicks());
-    ksCurrentTime += 1llu;
-=======
-    /* now switch */
-    if (likely(thread != ksCurThread)) {
-        Arch_switchToThread(thread);
-    }
-    tcbSchedDequeue(thread);
-    assert(!thread_state_get_inReleaseQueue(thread->tcbState));
-    assert(thread->tcbSchedContext->remaining >= getKernelWcetTicks());
->>>>>>> a49035fb
     ksCurThread = thread;
 }
 
 void
 switchToIdleThread(void)
 {
-<<<<<<< HEAD
-    /* first bill the previous thread */
-    assert(ksCurThread->tcbSchedContext->remaining >= ksConsumed);
-
-    ksCurThread->tcbSchedContext->remaining -= ksConsumed;
-    ksConsumed = 0llu;
-    /* make sure the calculation in setNextInterrupt doesn't overflow for the idle thread */
-    ksIdleThread->tcbSchedContext->remaining = UINT64_MAX - ksCurrentTime;
-=======
     /* make sure the calculation in setNextInterrupt doesn't overflow for the idle thread */
     ksIdleThread->tcbSchedContext->remaining = UINT64_MAX - ksCurrentTime - 1;
->>>>>>> a49035fb
     Arch_switchToIdleThread();
     ksCurThread = ksIdleThread;
 }
 
 void
-<<<<<<< HEAD
-setPriority(tcb_t *tptr, seL4_Prio_t new_prio)
-{
-    prio_t old_prio = tptr->tcbPriority;
-
-=======
 switchSchedContext(void)
 {
 
@@ -462,7 +416,6 @@
 {
     prio_t old_prio = tptr->tcbPriority;
 
->>>>>>> a49035fb
     /* lazy dequeue */
     tcbSchedDequeue(tptr);
 
@@ -489,8 +442,6 @@
     default:
         /* nothing to do - thread is inactive, idle or blocked on reply */
         break;
-<<<<<<< HEAD
-=======
     }
 }
 
@@ -504,7 +455,6 @@
         /* thread must not be in the scheduling queue */
         assert(!thread_state_get_tcbQueued(sc->tcb->tcbState));
         sc->tcb->tcbSchedContext = NULL;
->>>>>>> a49035fb
     }
     sc->tcb = to;
     to->tcbSchedContext = sc;
@@ -520,11 +470,7 @@
     targetPrio = target->tcbPriority;
     action = ksSchedulerAction;
 
-<<<<<<< HEAD
-    if (likely(isSchedulable(target))) {
-=======
     if (unlikely(target->tcbSchedContext != NULL)) {
->>>>>>> a49035fb
         if ((targetPrio > curPrio || (targetPrio == curPrio && onSamePriority))
                 && action == SchedulerAction_ResumeCurrentThread) {
             ksSchedulerAction = target;
@@ -532,16 +478,11 @@
             tcbSchedEnqueue(target);
         }
 
-<<<<<<< HEAD
-        if (action != SchedulerAction_ResumeCurrentThread
-                && action != SchedulerAction_ChooseNewThread) {
-=======
         if (action != SchedulerAction_ResumeCurrentThread &&
                 action != SchedulerAction_ChooseNewThread) {
             rescheduleRequired();
         } else if (ksCurThread->tcbSchedContext == NULL &&
                    ksSchedulerAction == SchedulerAction_ResumeCurrentThread) {
->>>>>>> a49035fb
             rescheduleRequired();
         }
     }
@@ -605,13 +546,10 @@
     time_t prev = ksCurrentTime;
     ksCurrentTime = getCurrentTime();
     ksConsumed = ksCurrentTime - prev;
-<<<<<<< HEAD
-=======
 
     /* restore sched context binding */
     ksCurThread->tcbSchedContext = ksCurSchedContext;
     ksCurSchedContext->tcb = ksCurThread;
->>>>>>> a49035fb
 }
 
 /*
