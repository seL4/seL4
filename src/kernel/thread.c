--- conflicted
+++ resolved
@@ -399,7 +399,6 @@
 void
 switchToThread(tcb_t *thread)
 {
-<<<<<<< HEAD
     /* now switch */
     if (unlikely(thread == ksIdleThread)) {
         Arch_switchToIdleThread();
@@ -407,23 +406,20 @@
         Arch_switchToThread(thread);
     }
 
-=======
+    tcbSchedDequeue(thread);
+    assert(!thread_state_get_tcbInReleaseQueue(thread->tcbState));
+    assert(thread->tcbSchedContext->scRemaining >= getKernelWcetTicks());
+
 #ifdef CONFIG_BENCHMARK_TRACK_UTILISATION
     benchmark_utilisation_switch(ksCurThread, thread);
 #endif
-    Arch_switchToThread(thread);
->>>>>>> ffc15e95
-    tcbSchedDequeue(thread);
-    assert(!thread_state_get_tcbInReleaseQueue(thread->tcbState));
-    assert(thread->tcbSchedContext->scRemaining >= getKernelWcetTicks());
+
     ksCurThread = thread;
 }
 
 void
 switchSchedContext(void)
 {
-<<<<<<< HEAD
-
     assert(ksCurSchedContext->scRemaining >= ksConsumed);
 
     if (unlikely(ksCurSchedContext != ksCurThread->tcbSchedContext)) {
@@ -435,13 +431,6 @@
         rollbackTime();
     }
     ksCurSchedContext = ksCurThread->tcbSchedContext;
-=======
-#ifdef CONFIG_BENCHMARK_TRACK_UTILISATION
-    benchmark_utilisation_switch(ksCurThread, ksIdleThread);
-#endif
-    Arch_switchToIdleThread();
-    ksCurThread = ksIdleThread;
->>>>>>> ffc15e95
 }
 
 void
