#
# Copyright 2014, General Dynamics C4 Systems
#
# This software may be distributed and modified according to the terms of
# the GNU General Public License version 2. Note that NO WARRANTY is provided.
# See "LICENSE_GPLv2.txt" for details.
#
# @TAG(GD_GPL)
#

# Disable built-in rules.
.SUFFIXES:

############################################################
### Build parameters
############################################################

ARCH_LIST:=arm ia32
CPU_LIST:=arm1136jf-s ixp420 cortex-a8 cortex-a9 cortex-a15
PLAT_LIST:=imx31 pc99 ixp420 omap3 am335x exynos4 exynos5 imx6 apq8064 zynq7000 allwinnerA20
ARMV_LIST:=armv6 armv7-a

ifndef SOURCE_ROOT
    # Assume we're in the source directory if not specified.
    SOURCE_ROOT=.
    export SOURCE_ROOT
endif

# we don't ARCH or PLAT for the style target, but other 
# targets fail -- so just bluff.
ifeq (${MAKECMDGOALS}, style)
ARCH:=ia32
PLAT:=pc99
endif

# we do need them if we want to build anything else
$(if $(filter ${ARCH},${ARCH_LIST}),, \
	$(error ARCH ${ARCH} invalid or undefined, should be one of [${ARCH_LIST}]))

$(if $(filter ${PLAT},${PLAT_LIST}),, \
	$(error PLAT ${PLAT} invalid or undefined, should be one of [${PLAT_LIST}]))

ifeq (${ARCH}, arm)
$(if $(filter ${CPU},${CPU_LIST}),, \
	$(error CPU ${CPU} invalid or undefined, should be one of [${CPU_LIST}]))

$(if $(filter ${ARMV},${ARMV_LIST}),, \
	$(error ARMV ${ARMV} invalid or undefined, should be one of [${ARMV_LIST}]))
endif

# If no domain configuration file was specified, use a default
# configuration of just a single domain.
ifeq (${CONFIG_DOMAIN_SCHEDULE},)
DOMAIN_CONFIG_FILE=${SOURCE_ROOT}/src/config/default_domain.c
else
DOMAIN_CONFIG_FILE=$(wildcard ${CONFIG_DOMAIN_SCHEDULE})
ifeq ($(DOMAIN_CONFIG_FILE),)
$(error Domain schedule, ${CONFIG_DOMAIN_SCHEDULE}, does not exist)
endif
endif

### Verbose building
########################################

# Set V=1 for verbose building, this can be passed in on the command line
# Set V=2 to have make echo out commands before executing them

ifeq ($V, 1)
	BUILD_VERBOSE = 1
	MAKE_SILENT = -s
	quiet = 
	Q =
else
ifeq ($V, 2)
	BUILD_VERBOSE = 1
	MAKE_SILENT =
	quiet =
	Q =
else
ifeq ($V, 3)
	BUILD_VERBOSE = 1
	MAKE_SILENT =
	quiet =
	Q =
else
	MAKE_SILENT = -s
	quiet = quiet_
	Q = @
endif
endif
endif

### Benchmarking parameters
########################################

CONFIG_DEFS=

ifdef BENCHMARK_PROFILER
CONFIG_DEFS += PROFILER
ifdef CHECKPOINT_PROFILER
CONFIG_DEFS += CHECKPOINT_PROFILER
endif # CHECKPOINT_PROFILER
else
CONFIG_DEFS = CYCLE_COUNTER
endif # BENCHMARK_PROFILER

ifdef BENCHMARK_ICACHE
CONFIG_DEFS += PERF_COUNTER=ARM_INSTRUCTION_CACHE_MISS
else
ifdef BENCHMARK_DCACHE
CONFIG_DEFS += PERF_COUNTER=ARM_DATA_CACHE_MISS
else
CONFIG_DEFS += PERF_COUNTER=CYCLE_COUNTER
endif # BENCHMARK_DCACHE
endif # BENCHMARK_ICACHE

ifdef IOMMU
CONFIG_DEFS += CONFIG_IOMMU
endif

ifdef VTX
CONFIG_DEFS += VTX
endif

CONFIG_DEFS += $(strip $(foreach var, \
  CONFIG_ROOT_CNODE_SIZE_BITS \
  CONFIG_TIME_SLICE \
  CONFIG_NUM_DOMAINS \
  CONFIG_NUM_PRIORITIES \
  CONFIG_RETYPE_FAN_OUT_LIMIT \
  CONFIG_MAX_NUM_WORK_UNITS_PER_PREEMPTION \
  CONFIG_MAX_NUM_BOOTINFO_DEVICE_REGIONS \
  CONFIG_MAX_NUM_BOOTINFO_UNTYPED_CAPS \
  CONFIG_TIMER_TICK_MS \
  CONFIG_MAX_NUM_NODES \
  CONFIG_MAX_NUM_PASSTHROUGH_DEVICES, \
  $(if $(value ${var}), ${var}=$(value ${var}), )))

ifdef BUILD_VERBOSE
$(info seL4 build options:)
$(info ===================)
$(info ARCH          = ${ARCH})
$(info PLAT          = ${PLAT})
$(info CPU           = ${CPU})
$(info TOOLPREFIX    = ${TOOLPREFIX})
$(info PATH          = ${PATH})
$(info DEBUG         = ${DEBUG})
$(info ASSERT        = ${ASSERT})
$(info CONFIG_DEFS   = ${CONFIG_DEFS})
$(info DANGEROUS_CODE_INJECTION = ${DANGEROUS_CODE_INJECTION})
endif

.PHONY: all default clean preprocess validate

default: all

############################################################
### Paths
############################################################

PYTHONPATH := ${PYTHONPATH}:${SOURCE_ROOT}/tools
export PYTHONPATH

vpath %.c   ${SOURCE_ROOT}
vpath %.S   ${SOURCE_ROOT}
vpath %.h   ${SOURCE_ROOT}
vpath %.bf  ${SOURCE_ROOT}/include \
            ${SOURCE_ROOT}/include/arch/${ARCH} \
            ${SOURCE_ROOT}/include/plat/${PLAT}
vpath %.lds ${SOURCE_ROOT}

INCLUDE_DIRS = ${SOURCE_ROOT}/include ${SOURCE_ROOT}/include/arch/${ARCH} \
               ${SOURCE_ROOT}/include/plat/${PLAT} .

############################################################
### Sub-makefiles
############################################################

include ${SOURCE_ROOT}/include/arch/${ARCH}/arch/Makefile
include ${SOURCE_ROOT}/include/plat/${PLAT}/plat/Makefile
include ${SOURCE_ROOT}/src/arch/${ARCH}/Makefile
include ${SOURCE_ROOT}/src/plat/${PLAT}/Makefile
include ${SOURCE_ROOT}/include/Makefile
include ${SOURCE_ROOT}/src/Makefile

DIRECTORIES += arch plat src arch/api

############################################################
### Sources and targets
############################################################

C_SOURCES += $(patsubst %, src/arch/${ARCH}/%, ${ARCH_C_SOURCES})
ASM_SOURCES += $(patsubst %, src/arch/${ARCH}/%, ${ARCH_ASM_SOURCES})

C_SOURCES += $(patsubst %, src/plat/${PLAT}/%, ${PLAT_C_SOURCES})
ASM_SOURCES += $(patsubst %, src/plat/${PLAT}/%, ${PLAT_ASM_SOURCES})

GENHEADERS = $(patsubst %.bf, %.pbf, ${BF_SOURCES}) \
  $(patsubst %.bf, %_gen.h, ${BF_SOURCES})

GENHEADERS += arch/api/invocation.h api/invocation.h arch/api/syscall.h

DEFTHEORIES = $(patsubst %.bf, %_defs.thy, ${BF_SOURCES})
PROOFTHEORIES = $(patsubst %.bf, %_proofs.thy, ${BF_SOURCES})
THEORIES = ${DEFTHEORIES} ${PROOFTHEORIES}

C_SOURCES_WITH_PARSE = $(sort ${C_SOURCES})

STATICHEADERS := $(shell find ${SOURCE_ROOT}/include/ -name "*.h" \
                              ! -regex ".*include/arch.*" \
                              ! -regex ".*include/plat.*") \
                 $(shell find ${SOURCE_ROOT}/include/arch/${ARCH} -name "*.h") \
                 $(shell find ${SOURCE_ROOT}/include/plat/${PLAT} -name "*.h")

ifeq (${HAVE_AUTOCONF}, 1)
	STATICHEADERS += $(srctree)/include/generated/autoconf.h
endif

STATICSOURCES = $(foreach file,${C_SOURCES_WITH_PARSE} ${ASM_SOURCES}, \
                          ${SOURCE_ROOT}/${file})

OBJECTS = ${ASM_SOURCES:.S=.o} kernel.o

MAKEFILES := $(shell find ${SOURCE_ROOT} -name "Makefile")

############################################################
### Tool setup
############################################################

PATH := ${SOURCE_ROOT}/tools:${PATH}
export PATH

PARSER = c-parser

CC =
# Allow manually specifying a compiler.
ifdef CONFIG_KERNEL_COMPILER
ifneq (${CONFIG_KERNEL_COMPILER},)
ifneq (${CONFIG_KERNEL_COMPILER},"")
CC = ${CONFIG_KERNEL_COMPILER}
# Assume that this is a non-GNU compiler.
CPPFLAGS += -U__GNUC__
endif
endif
endif
ifeq (${CC},)
CC = ${TOOLPREFIX}gcc
endif

# Allow manually appending CPP flags.
ifneq (${CONFIG_KERNEL_EXTRA_CPPFLAGS},)
ifneq (${CONFIG_KERNEL_EXTRA_CPPFLAGS},"")
CPPFLAGS += ${CONFIG_KERNEL_EXTRA_CPPFLAGS}
endif
endif

CPP = ${TOOLPREFIX}cpp
AS = ${TOOLPREFIX}as
LD = ${TOOLPREFIX}ld
STRIP = ${TOOLPREFIX}strip
BF_GEN = bitfield_gen.py
CHANGED = ${SOURCE_ROOT}/tools/changed.sh
CPP_GEN = ${SOURCE_ROOT}/tools/cpp_gen.sh
SYSCALL_ID_GEN = syscall_header_gen.py
INVOCATION_ID_GEN = invocation_header_gen.py
XMLLINT = xmllint.sh

########################################
## Check tools
########################################

ifdef BUILD_VERBOSE
$(info CC            = ${CC})
$(info CC_PATH       = ${CC_PATH})
$(info CPP           = ${CPP})
$(info CPP_PATH      = ${CPP_PATH})
$(info AS            = ${AS})
$(info AS_PATH       = ${AS_PATH})
$(info LD            = ${LD})
$(info LD_PATH       = ${LD_PATH})
$(info PARSER        = ${PARSER})
$(info PARSER_PATH   = ${PARSER_PATH})
$(info BF_GEN        = ${BF_GEN})
$(info BF_GEN_PATH   = ${BF_GEN_PATH})
$(info SYSCALL_ID_GEN = ${SYSCALL_ID_GEN})
$(info SYSCALL_ID_GEN_PATH = ${SYSCALL_ID_GEN_PATH})
$(info INVOCATION_ID_GEN = ${INVOCATION_ID_GEN})
$(info INVOCATION_ID_GEN_PATH = ${INVOCATION_ID_GEN_PATH})
$(info XMLLINT_PATH  = ${XMLLINT_PATH})
$(info XMLLINT       = ${XMLLINT})
endif

ifndef SKIP_PATH_CHECKS

CC_PATH = $(shell PATH=${PATH} sh -c "which ${CC}")
$(if ${CC_PATH},,$(error ${CC} not in PATH or not executable))

CPP_PATH = $(shell PATH=${PATH} sh -c "which ${CPP}")
$(if ${CPP_PATH},,$(error ${CPP} not in PATH or not executable))

AS_PATH = $(shell PATH=${PATH} sh -c "which ${AS}")
$(if ${AS_PATH},,$(error ${AS} not in PATH or not executable))

LD_PATH = $(shell PATH=${PATH} sh -c "which ${LD}")
$(if ${LD_PATH},,$(error ${LD} not in PATH or not executable))

STRIP_PATH = $(shell PATH=${PATH} sh -c "which ${STRIP}")
$(if ${STRIP_PATH},,$(error ${STRIP} not in PATH or not executable))

BF_GEN_PATH = $(shell PATH=${PATH} sh -c "which ${BF_GEN}")
$(if ${BF_GEN_PATH},,$(error ${BF_GEN} not in PATH or not executable))

SYSCALL_ID_GEN_PATH = $(shell PATH=${PATH} sh -c "which ${SYSCALL_ID_GEN}")
$(if ${SYSCALL_ID_GEN_PATH},,$(error ${SYSCALL_ID_GEN} not in PATH or not executable))

INVOCATION_ID_GEN_PATH = $(shell PATH=${PATH} sh -c "which ${INVOCATION_ID_GEN}")
$(if ${INVOCATION_ID_GEN_PATH},,$(error ${INVOCATION_ID_GEN} not in PATH or not executable))

XMLLINT_PATH = $(shell PATH=${PATH} sh -c "which ${XMLLINT}")
$(if ${XMLLINT_PATH},,$(error ${XMLLINT} not in PATH or not executable))
endif

ifeq ($(SORRY_BITFIELD_PROOFS),1)
    SORRY_ARG:=--sorry_lemmas
else
    SORRY_ARG:=
endif

# If a parent Makefile has passed us DEFINES, assume they will be missing -D.
DEFINES := ${DEFINES:%=-D%}

INCLUDES = ${INCLUDE_DIRS:%=-I%}
DEFINES += ${CONFIG_DEFS:%=-D%}

ifdef DEBUG
DEFINES += -DDEBUG
CFLAGS  += -ggdb -g3
endif

ifdef DANGEROUS_CODE_INJECTION
DEFINES += -DDANGEROUS_CODE_INJECTION
endif

ifdef ASSERT
DEFINES += -DASSERT
endif

ifdef FASTPATH
DEFINES += -DFASTPATH
endif

# Only set CFLAGS if we're building standalone.
# common/Makefile.Flags sets NK_CFLAGS  in Kbuild environments.
ifndef NK_CFLAGS
ifeq (${ARCH}, arm)
CFLAGS += -mtune=${CPU} -marm -march=${ARMV}
ASFLAGS += -Wa,-mcpu=${CPU} -Wa,-march=${ARMV}
DEFINES += -D$(shell echo ${ARMV}|tr [:lower:] [:upper:]|tr - _)
ifeq (${CPU},cortex-a8)
DEFINES += -DARM_CORTEX_A8
endif
ifeq (${CPU},cortex-a9)
DEFINES += -DARM_CORTEX_A9
endif
ifeq (${CPU},cortex-a15)
DEFINES += -DARM_CORTEX_A15
endif
endif

ifeq (${ARCH}, ia32)
CFLAGS += -m32 -mno-mmx -mno-sse
ASFLAGS += -Wa,--32
endif
endif

ifeq (${CPU}, arm1136jf-s)
DEFINES += -DARM1136_WORKAROUND
# Add definition for verified platform to support standalone kernel builds
DEFINES += -DCONFIG_ARM1136JF_S
endif

WARNINGS = all error strict-prototypes missing-prototypes nested-externs \
	missing-declarations undef pointer-arith no-nonnull declaration-after-statement

CFLAGS += --std=gnu99 -nostdlib -nostdinc -ffreestanding \
	${WARNINGS:%=-W%} ${INCLUDES}
LDFLAGS += -nostdlib -nostdinc
ASFLAGS += ${INCLUDES}

# Compiler optimisation level. Note that you can't build the kernel with
# GCC -Os without linking against libgcc.
ifeq (${CONFIG_OPTIMISATION_Os},y)
CFLAGS += -Os
LDFLAGS += -Os
else
ifeq (${CONFIG_OPTIMISATION_O0},y)
CFLAGS += -O0
LDFLAGS += -O0
else
ifeq (${CONFIG_OPTIMISATION_O1},y)
CFLAGS += -O1
LDFLAGS += -O1
else
ifeq (${CONFIG_OPTIMISATION_O3},y)
CFLAGS += -O3
LDFLAGS += -O3
else # Make -O2 the default for kernel builds.
CFLAGS += -O2
LDFLAGS += -O2
endif # CONFIG_OPTIMISATION_O3
endif # CONFIG_OPTIMISATION_O1
endif # CONFIG_OPTIMISATION_O0
endif # CONFIG_OPTIMISATION_Os

# Attempt to enable -fwhole-program if it was requested. Considered harmful
ifeq (${CONFIG_WHOLE_PROGRAM_OPTIMISATIONS_KERNEL}, y)
    CFLAGS += -fwhole-program
endif

# Allow overriding of the CFLAGS. Use with caution.
ifdef CONFIG_KERNEL_CFLAGS
ifneq (${CONFIG_KERNEL_CFLAGS},)
ifneq (${CONFIG_KERNEL_CFLAGS},"")
CFLAGS := ${CONFIG_KERNEL_CFLAGS}
endif
endif
endif

CFLAGS += ${DEFINES}
CPPFLAGS += ${DEFINES} ${INCLUDES}

ifdef BUILD_VERBOSE
$(info CFLAGS   = ${CFLAGS})
$(info ASFLAGS  = ${ASFLAGS})
$(info CPPFLAGS = ${CPPFLAGS})
$(info LDFLAGS  = ${LDFLAGS})
endif

############################################################
### Top-level targets
############################################################

all: kernel.elf kernel.elf.strip

theories: ${THEORIES}

preprocess: ${PPFILES}

style:
	astyle --max-instatement-indent=120 --style=otbs --pad-header --recursive --indent=spaces=4 --pad-oper "src/*.c"
	astyle --max-instatement-indent=120 --style=otbs --pad-header --recursive --indent=spaces=4 --pad-oper "include/*.h"
	astyle --max-instatement-indent=120 --style=otbs --pad-header --recursive --indent=spaces=4 --pad-oper "libsel4/*.h"
	astyle --max-instatement-indent=120 --style=otbs --pad-header --recursive --indent=spaces=4 --pad-oper "libsel4/*.c"

validate: c-parser.log

c-parser.log: kernel_all.c_pp
	@echo " [VALIDATE] $<"
	$(Q)${PARSER} $^ 2>&1 | tee $@.errors
	$(Q)mv $@.errors $@

# The list of sources is a variable, not a file, so there is no sane way to ask make to depend
# upon it. This rule exists to touch a file to force the regeneration of kernel_all.c if we
# suspect that anything has changed that may have caused the sources list to change.
# Depend upon STATICHEADERS for autoconf/config related changes. Then try and depend upon
# any Makefiles. If you change environment variables (such as debug or fastpath in cases where
# not using autoconf) then you should make clean yourself. These dependencies really should
# just be on the kernel_all.c rule, but there is some magic in the usage of the $^ variable
# which has had the prerequsites located in the VPATH, and doing this ourselves from the
# C_SOURCES_WITH_PARSE variable is more trouble than this horrible intermediate file.
sources_list_updated: ${STATICHEADERS} ${MAKEFILES}
	@echo " [TOUCH] $@"
	$(Q)touch $@

kernel_all.c: sources_list_updated ${C_SOURCES_WITH_PARSE} ${DOMAIN_CONFIG_FILE}
	@echo " [CPP_GEN] $@"
	$(Q)${CPP_GEN} $(wordlist 2, $(words $^), $^) > $@

kernel.o: kernel_final.s
	@echo " [AS] $@"
	$(Q)${CC} ${ASFLAGS} -o $@ -c $<

kernel_final.s: kernel_final.c
	@echo " [CC] $@"
	$(Q)${CC} ${CFLAGS} -S -o $@ $<

# Awkward rule to get around passing -x to CC and having a .c input file.
kernel_final.c: kernel_all.c_pp
	@echo " [CP] $@"
	$(Q)cp -a $< $@

LINKER_SCRIPT = src/plat/${PLAT}/linker.lds

linker.lds_pp: ${LINKER_SCRIPT}
	@echo " [CPP] $@"
	$(Q)${CPP} ${CPPFLAGS} -P -E -o $@ -x c $<

kernel.elf: ${OBJECTS} linker.lds_pp
	@echo " [LD] $@"
	$(Q)${CHANGED} $@ ${CC} ${LDFLAGS} -Wl,-T -Wl,linker.lds_pp \
		-o $@ ${OBJECTS}

############################################################
### Pattern rules
############################################################

%.elf.strip: %.elf | ${DIRECTORIES}
	@echo " [STRIP] $@"
	$(Q)${STRIP} -o $@ $<

%.o: %.s | ${DIRECTORIES}
	@echo " [AS] $@"
	$(Q)${CC} ${ASFLAGS} -c $< -o $@


###################
# Header generation
###################

arch/api/invocation.h: ${SOURCE_ROOT}/libsel4/arch_include/${ARCH}/interfaces/sel4arch.xml | ${DIRECTORIES}
	$(Q)rm -f ${SOURCE_ROOT}/include/arch/${ARCH}/arch/api/invocation.h
	$(Q)${INVOCATION_ID_GEN_PATH} --arch --xml $< \
		--dest $@


api/invocation.h: ${SOURCE_ROOT}/libsel4/include/interfaces/sel4.xml | ${DIRECTORIES}
	$(Q)rm -f ${SOURCE_ROOT}/include/api/invocation.h
	$(Q)${INVOCATION_ID_GEN_PATH} --xml $< \
		--dest $@

arch/api/syscall.h: ${SOURCE_ROOT}/include/api/syscall.xsd ${SOURCE_ROOT}/include/api/syscall.xml | ${DIRECTORIES}
	$(Q)${XMLLINT_PATH} --noout --schema $^
	$(Q)rm -f ${SOURCE_ROOT}/include/arch/${ARCH}/arch/api/syscall.h
	$(Q)${SYSCALL_ID_GEN_PATH} --xml $(word 2, $^) \
		--kernel_header $@


####################
# Bitfield generation
####################

PRUNES = $(foreach file,${STATICSOURCES} ${STATICHEADERS}, \
           --prune ${file} )

<<<<<<< HEAD
TOPLEVELTYPES=cte_C tcb_C endpoint_C async_endpoint_C pte_C \
              pde_C adglobs_struct user_data_C
=======
TOPLEVELTYPES=cte_C tcb_C endpoint_C async_endpoint_C asid_pool_C pte_C \
              pde_C user_data_C
>>>>>>> 1a568e76
TOPTYPES = $(foreach tp,${TOPLEVELTYPES}, \
           --toplevel ${tp} )

%.pbf: %.bf ${STATICHEADERS} | ${DIRECTORIES}
	@echo " [PBF_GEN] $@"
	$(Q)${CPP} ${CPPFLAGS} -P $< > $@

%_gen.h: %.pbf ${STATICSOURCES} ${STATICHEADERS} | ${DIRECTORIES}
	@echo " [BF_GEN] $@"
	$(Q)${BF_GEN_PATH} $< $@ ${PRUNES}

ifdef SKIP_MODIFIES
  SM_ARG=--skip_modifies
else
  SM_ARG=
endif

${DEFTHEORIES}: %_defs.thy: %.bf ${BF_GEN_PATH} ${STATICSOURCES} \
                ${STATICHEADERS} ${SOURCE_ROOT}/Makefile | ${DIRECTORIES}
	@echo " [BF_DEFS] $@"
	$(Q)${BF_GEN_PATH} --cspec-dir ${CSPEC_DIR} --hol_defs $< $@ ${PRUNES} ${SM_ARG}

${PROOFTHEORIES}: %_proofs.thy: %.bf ${BF_GEN_PATH} ${STATICSOURCES} \
                  ${STATICHEADERS} ${SOURCE_ROOT}/Makefile ${UMM_TYPES} | ${DIRECTORIES}
	@echo " [BF_PROOFS] $@"
	@$(if ${UMM_TYPES}, , echo "UMM_TYPES unset" ; false)
	$(Q)${BF_GEN_PATH} --cspec-dir ${CSPEC_DIR} --hol_proofs ${SORRY_ARG} $< $@ ${TOPTYPES} \
	           --umm_types ${UMM_TYPES} ${PRUNES} ${SM_ARG}

###########################
# Preprocessed source files
###########################

%.s: %.S ${GENHEADERS} ${STATICHEADERS} | ${DIRECTORIES}
	@echo " [CPP] $@"
	$(Q)${CPP} ${CPPFLAGS} -CC -E -o $@ $<

%.c_pp: %.c ${GENHEADERS} ${STATICHEADERS} | ${DIRECTORIES}
	@echo " [CPP] $@"
ifdef NO_PRESERVE_TIMESTAMP
    # Preserving the timestamp can cause repeated rebuilding if a file is touched
    # with trivial modifications such that it has a future timestamp, but every time
    # we rebuild we restore this timestamp back into the past. This results in partial
    # rebuilds all the time. This flag allows you to stop this happening if you find it upsetting.
	$(Q)${CPP} ${CPPFLAGS} -CC -E -o $@ $<
else
	$(Q)${CHANGED} $@ ${CPP} ${CPPFLAGS} -CC -E -o $@ $<
endif

%.h_pp: %.h ${GENHEADERS} ${STATICHEADERS} | ${DIRECTORIES}
	@echo " [CPP] $@"
	$(Q)${CPP} ${CPPFLAGS} -CC -E -o $@ $<

############################################################
### Utility targets
############################################################

CLEANTARGETS = kernel.elf kernel.elf.strip ${GENHEADERS} ${OBJECTS} \
  parser.out parsetab.py \
  kernel_final.s kernel_final.c kernel_all.c kernel_all.c_pp \
  ${PPFILES} ${THEORIES} c-parser.log c-parser-all.log \
  arch api plat ${ASM_SOURCES:.S=.s}

clean:
	@echo " [CLEAN]"
	rm -f ${SOURCE_ROOT}/include/arch/${ARCH}/arch/api/invocation.h
	rm -f ${SOURCE_ROOT}/include/api/invocation.h
	rm -f ${SOURCE_ROOT}/include/arch/${ARCH}/arch/api/syscall.h
	$(Q)rm -Rf ${CLEANTARGETS}

.PHONY: distclean
distclean: clean
	@echo " [CLEAN]"
	$(Q)rm -f tools/*.pyc

${DIRECTORIES}:
	@echo " [MKDIR] $@"
	$(Q)mkdir -p ${DIRECTORIES}

.FORCE:

.PHONY: .FORCE<|MERGE_RESOLUTION|>--- conflicted
+++ resolved
@@ -542,13 +542,8 @@
 PRUNES = $(foreach file,${STATICSOURCES} ${STATICHEADERS}, \
            --prune ${file} )
 
-<<<<<<< HEAD
 TOPLEVELTYPES=cte_C tcb_C endpoint_C async_endpoint_C pte_C \
-              pde_C adglobs_struct user_data_C
-=======
-TOPLEVELTYPES=cte_C tcb_C endpoint_C async_endpoint_C asid_pool_C pte_C \
               pde_C user_data_C
->>>>>>> 1a568e76
 TOPTYPES = $(foreach tp,${TOPLEVELTYPES}, \
            --toplevel ${tp} )
 
