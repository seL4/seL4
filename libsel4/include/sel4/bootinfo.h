/*
 * Copyright 2014, NICTA
 *
 * This software may be distributed and modified according to the terms of
 * the BSD 2-Clause license. Note that NO WARRANTY is provided.
 * See "LICENSE_BSD2.txt" for details.
 *
 * @TAG(NICTA_BSD)
 */

#ifndef __LIBSEL4_BOOTINFO_H
#define __LIBSEL4_BOOTINFO_H

#include <autoconf.h>
#include <sel4/types.h>

/* caps with fixed slot potitions in the root CNode */

enum {
    seL4_CapNull                =  0, /* null cap */
    seL4_CapInitThreadTCB       =  1, /* initial thread's TCB cap */
    seL4_CapInitThreadCNode     =  2, /* initial thread's root CNode cap */
    seL4_CapInitThreadPD        =  3, /* initial thread's PD cap */
    seL4_CapIRQControl          =  4, /* global IRQ controller cap */
    seL4_CapIOPort              =  5, /* global IO port cap (null cap if not supported) */
    seL4_CapIOSpace             =  6, /* global IO space cap (null cap if no IOMMU support) */
    seL4_CapBootInfoFrame       =  7, /* bootinfo frame cap */
    seL4_CapArchBootInfoFrame   =  8, /* arch bootinfo frame cap */
    seL4_CapInitThreadIPCBuffer =  9, /* initial thread's IPC buffer frame cap */
    seL4_CapIPI                 = 10, /* IPI cap */
    seL4_CapDomain              = 11  /* global domain controller cap */
};

/* types */

typedef struct {
    seL4_Word start; /* first CNode slot position OF region */
    seL4_Word end;   /* first CNode slot position AFTER region */
} seL4_SlotRegion;

typedef struct {
    seL4_Word         nodeID;          /* ID [0..numNodes-1] of the seL4 node (0 if uniprocessor) */
    seL4_Word         numNodes;        /* number of seL4 nodes (1 if uniprocessor) */
    seL4_Word         numIOPTLevels;   /* number of IOMMU PT levels (0 if no IOMMU support) */
    seL4_IPCBuffer*   ipcBuffer;       /* pointer to initial thread's IPC buffer */
    seL4_SlotRegion   empty;           /* empty slots (null caps) */
    seL4_SlotRegion   sharedFrames;    /* shared-frame caps (shared between seL4 nodes) */
    seL4_SlotRegion   userImageFrames; /* userland-image frame caps */
    seL4_SlotRegion   userImagePTs;    /* userland-image PT caps */
    seL4_SlotRegion   untyped;         /* untyped-object caps (untyped caps) */
    seL4_SlotRegion   deviceUntyped;   /* untyped-object caps for device regions */
    seL4_Word         untypedPaddrList   [CONFIG_MAX_NUM_BOOTINFO_UNTYPED_CAPS]; /* physical address of each untyped cap */
    uint8_t           untypedSizeBitsList[CONFIG_MAX_NUM_BOOTINFO_UNTYPED_CAPS]; /* size (2^n) bytes of each untyped cap */
    uint8_t           initThreadCNodeSizeBits; /* initial thread's root CNode size (2^n slots) */
<<<<<<< HEAD
    uint8_t           initThreadDomain; /* Initial thread's domain ID */
=======
    seL4_Word         numDeviceRegions;        /* number of device regions */
    seL4_DeviceRegion deviceRegions[CONFIG_MAX_NUM_BOOTINFO_DEVICE_REGIONS]; /* device regions */
    uint32_t          initThreadDomain; /* Initial thread's domain ID */
>>>>>>> 436c216d
} seL4_BootInfo;

/* function declarations */

void seL4_InitBootInfo(seL4_BootInfo* bi);
seL4_BootInfo* seL4_GetBootInfo(void);

#endif<|MERGE_RESOLUTION|>--- conflicted
+++ resolved
@@ -52,13 +52,7 @@
     seL4_Word         untypedPaddrList   [CONFIG_MAX_NUM_BOOTINFO_UNTYPED_CAPS]; /* physical address of each untyped cap */
     uint8_t           untypedSizeBitsList[CONFIG_MAX_NUM_BOOTINFO_UNTYPED_CAPS]; /* size (2^n) bytes of each untyped cap */
     uint8_t           initThreadCNodeSizeBits; /* initial thread's root CNode size (2^n slots) */
-<<<<<<< HEAD
-    uint8_t           initThreadDomain; /* Initial thread's domain ID */
-=======
-    seL4_Word         numDeviceRegions;        /* number of device regions */
-    seL4_DeviceRegion deviceRegions[CONFIG_MAX_NUM_BOOTINFO_DEVICE_REGIONS]; /* device regions */
     uint32_t          initThreadDomain; /* Initial thread's domain ID */
->>>>>>> 436c216d
 } seL4_BootInfo;
 
 /* function declarations */
