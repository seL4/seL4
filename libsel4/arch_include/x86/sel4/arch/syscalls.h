/*
 * Copyright 2014, NICTA
 *
 * This software may be distributed and modified according to the terms of
 * the BSD 2-Clause license. Note that NO WARRANTY is provided.
 * See "LICENSE_BSD2.txt" for details.
 *
 * @TAG(NICTA_BSD)
 */

#ifndef __LIBSEL4_ARCH_SYSCALLS_H
#define __LIBSEL4_ARCH_SYSCALLS_H

#include <autoconf.h>
#include <sel4/arch/functions.h>
#include <sel4/types.h>

static inline void
seL4_Send(seL4_CPtr dest, seL4_MessageInfo_t msgInfo)
{
    asm volatile (
        "pushl %%ebp       \n"
        "movl %%ecx, %%ebp \n"
        "movl %%esp, %%ecx \n"
        "leal 1f, %%edx    \n"
        "1:                \n"
        "sysenter          \n"
        "popl %%ebp        \n"
        :
        : "a" (seL4_SysSend),
        "b" (dest),
        "S" (msgInfo.words[0]),
        "D" (seL4_GetMR(0)),
        "c" (seL4_GetMR(1))
        : "%edx"
    );
}

static inline void
seL4_SendWithMRs(seL4_CPtr dest, seL4_MessageInfo_t msgInfo,
                 seL4_Word *mr0, seL4_Word *mr1)
{
    asm volatile (
        "pushl %%ebp       \n"
        "movl %%ecx, %%ebp \n"
        "movl %%esp, %%ecx \n"
        "leal 1f, %%edx    \n"
        "1:                \n"
        "sysenter          \n"
        "popl %%ebp        \n"
        :
        : "a" (seL4_SysSend),
        "b" (dest),
        "S" (msgInfo.words[0]),
        "D" (mr0 != seL4_Null ? *mr0 : 0),
        "c" (mr1 != seL4_Null ? *mr1 : 0)
        : "%edx"
    );
}

static inline void
seL4_NBSend(seL4_CPtr dest, seL4_MessageInfo_t msgInfo)
{
    asm volatile (
        "pushl %%ebp       \n"
        "movl %%ecx, %%ebp \n"
        "movl %%esp, %%ecx \n"
        "leal 1f, %%edx    \n"
        "1:                \n"
        "sysenter          \n"
        "popl %%ebp        \n"
        :
        : "a" (seL4_SysNBSend),
        "b" (dest),
        "S" (msgInfo.words[0]),
        "D" (seL4_GetMR(0)),
        "c" (seL4_GetMR(1))
        : "%edx"
    );
}

static inline void
seL4_NBSendWithMRs(seL4_CPtr dest, seL4_MessageInfo_t msgInfo,
                   seL4_Word *mr0, seL4_Word *mr1)
{
    asm volatile (
        "pushl %%ebp       \n"
        "movl %%ecx, %%ebp \n"
        "movl %%esp, %%ecx \n"
        "leal 1f, %%edx    \n"
        "1:                \n"
        "sysenter          \n"
        "popl %%ebp        \n"
        :
        : "a" (seL4_SysNBSend),
        "b" (dest),
        "S" (msgInfo.words[0]),
        "D" (mr0 != seL4_Null ? *mr0 : 0),
        "c" (mr1 != seL4_Null ? *mr1 : 0)
        : "%edx"
    );
}

static inline void
seL4_Reply(seL4_MessageInfo_t msgInfo)
{
    asm volatile (
        "pushl %%ebp       \n"
        "movl %%ecx, %%ebp \n"
        "movl %%esp, %%ecx \n"
        "leal 1f, %%edx    \n"
        "1:                \n"
        "sysenter          \n"
        "popl %%ebp        \n"
        :
        : "a" (seL4_SysReply),
        "S" (msgInfo.words[0]),
        "D" (seL4_GetMR(0)),
        "c" (seL4_GetMR(1))
        : "%ebx", "%edx"
    );
}

static inline void
seL4_ReplyWithMRs(seL4_MessageInfo_t msgInfo,
                  seL4_Word *mr0, seL4_Word *mr1)
{
    asm volatile (
        "pushl %%ebp       \n"
        "movl %%ecx, %%ebp \n"
        "movl %%esp, %%ecx \n"
        "leal 1f, %%edx    \n"
        "1:                \n"
        "sysenter          \n"
        "popl %%ebp        \n"
        :
        : "a" (seL4_SysReply),
        "S" (msgInfo.words[0]),
        "D" (mr0 != seL4_Null ? *mr0 : 0),
        "c" (mr1 != seL4_Null ? *mr1 : 0)
        : "%ebx", "%edx"
    );
}

static inline void
seL4_Signal(seL4_CPtr dest)
{
    asm volatile (
        "pushl %%ebp       \n"
        "movl %%esp, %%ecx \n"
        "leal 1f, %%edx    \n"
        "1:                \n"
        "sysenter          \n"
        "popl %%ebp        \n"
        :
        : "a" (seL4_SysSend),
        "b" (dest),
        "S" (seL4_MessageInfo_new(0, 0, 0, 1).words[0])
        : "%ecx", "%edx"
    );
}

static inline seL4_MessageInfo_t
seL4_Recv(seL4_CPtr src, seL4_Word* sender)
{
    seL4_MessageInfo_t info;
    seL4_Word badge;
    seL4_Word mr0;
    seL4_Word mr1;

    asm volatile (
        "pushl %%ebp       \n"
        "movl %%esp, %%ecx \n"
        "leal 1f, %%edx    \n"
        "1:                \n"
        "sysenter          \n"
        "movl %%ebp, %%ecx \n"
        "popl %%ebp        \n"
        :
        "=b" (badge),
        "=S" (info.words[0]),
        "=D" (mr0),
        "=c" (mr1)
        : "a" (seL4_SysRecv),
        "b" (src)
        : "%edx", "memory"
    );

    seL4_SetMR(0, mr0);
    seL4_SetMR(1, mr1);

    if (sender) {
        *sender = badge;
    }

    return info;
}

static inline void
seL4_Wait(seL4_CPtr src, seL4_Word *sender)
{
    seL4_Recv(src, sender);
}

static inline seL4_MessageInfo_t
seL4_RecvWithMRs(seL4_CPtr src, seL4_Word* sender,
                 seL4_Word *mr0, seL4_Word *mr1)
{
    seL4_MessageInfo_t info;
    seL4_Word badge;
    seL4_Word msg0 = 0;
    seL4_Word msg1 = 0;

    asm volatile (
        "pushl %%ebp       \n"
        "movl %%esp, %%ecx \n"
        "leal 1f, %%edx    \n"
        "1:                \n"
        "sysenter          \n"
        "movl %%ebp, %%ecx \n"
        "popl %%ebp        \n"
        :
        "=b" (badge),
        "=S" (info.words[0]),
        "=D" (msg0),
        "=c" (msg1)
        : "a" (seL4_SysRecv),
        "b" (src)
        : "%edx", "memory"
    );

    if (mr0 != seL4_Null) {
        *mr0 = msg0;
    }
    if (mr1 != seL4_Null) {
        *mr1 = msg1;
    }

    if (sender) {
        *sender = badge;
    }

    return info;
}

static inline seL4_MessageInfo_t
seL4_NBRecv(seL4_CPtr src, seL4_Word* sender)
{
    seL4_MessageInfo_t info;
    seL4_Word badge;
    seL4_Word mr0;
    seL4_Word mr1;

    asm volatile (
        "pushl %%ebp       \n"
        "movl %%esp, %%ecx \n"
        "leal 1f, %%edx    \n"
        "1:                \n"
        "sysenter          \n"
        "movl %%ebp, %%ecx \n"
        "popl %%ebp        \n"
        :
        "=b" (badge),
        "=S" (info.words[0]),
        "=D" (mr0),
        "=c" (mr1)
        : "a" (seL4_SysNBRecv),
        "b" (src)
        : "%edx", "memory"
    );

    seL4_SetMR(0, mr0);
    seL4_SetMR(1, mr1);

    if (sender) {
        *sender = badge;
    }

    return info;
}

static inline seL4_MessageInfo_t
seL4_Poll(seL4_CPtr src, seL4_Word *sender)
{
    return seL4_NBRecv(src, sender);
}

static inline seL4_MessageInfo_t
seL4_Call(seL4_CPtr dest, seL4_MessageInfo_t msgInfo)
{
    seL4_MessageInfo_t info;
    seL4_Word mr0 = seL4_GetMR(0);
    seL4_Word mr1 = seL4_GetMR(1);

    asm volatile (
        "pushl %%ebp       \n"
        "movl %%ecx, %%ebp \n"
        "movl %%esp, %%ecx \n"
        "leal 1f, %%edx    \n"
        "1:                \n"
        "sysenter          \n"
        "movl %%ebp, %%ecx \n"
        "popl %%ebp        \n"
        :
        "=S" (info.words[0]),
        "=D" (mr0),
        "=c" (mr1),
        "=b" (dest) /* dummy, tells GCC that ebx is clobbered */
        : "a" (seL4_SysCall),
        "b" (dest),
        "S" (msgInfo.words[0]),
        "D" (mr0),
        "c" (mr1)
        : "%edx", "memory"
    );

    seL4_SetMR(0, mr0);
    seL4_SetMR(1, mr1);

    return info;
}

static inline seL4_MessageInfo_t
seL4_CallWithMRs(seL4_CPtr dest, seL4_MessageInfo_t msgInfo,
                 seL4_Word *mr0, seL4_Word *mr1)
{
    seL4_MessageInfo_t info;
    seL4_Word msg0 = 0;
    seL4_Word msg1 = 0;

    if (mr0 != seL4_Null && seL4_MessageInfo_get_length(msgInfo) > 0) {
        msg0 = *mr0;
    }
    if (mr1 != seL4_Null && seL4_MessageInfo_get_length(msgInfo) > 1) {
        msg1 = *mr1;
    }

    asm volatile (
        "pushl %%ebp       \n"
        "movl %%ecx, %%ebp \n"
        "movl %%esp, %%ecx \n"
        "leal 1f, %%edx    \n"
        "1:                \n"
        "sysenter          \n"
        "movl %%ebp, %%ecx \n"
        "popl %%ebp        \n"
        :
        "=S" (info.words[0]),
        "=D" (msg0),
        "=c" (msg1),
        "=b" (dest) /* dummy, tells GCC that ebx is clobbered */
        : "a" (seL4_SysCall),
        "b" (dest),
        "S" (msgInfo.words[0]),
        "D" (msg0),
        "c" (msg1)
        : "%edx", "memory"
    );

    if (mr0 != seL4_Null) {
        *mr0 = msg0;
    }
    if (mr1 != seL4_Null) {
        *mr1 = msg1;
    }

    return info;
}

static inline seL4_MessageInfo_t
seL4_ReplyRecv(seL4_CPtr dest, seL4_MessageInfo_t msgInfo, seL4_Word *sender)
{
    seL4_MessageInfo_t info;
    seL4_Word badge;
    seL4_Word mr0 = seL4_GetMR(0);
    seL4_Word mr1 = seL4_GetMR(1);

    asm volatile (
        "pushl %%ebp       \n"
        "movl %%ecx, %%ebp \n"
        "movl %%esp, %%ecx \n"
        "leal 1f, %%edx    \n"
        "1:                \n"
        "sysenter          \n"
        "movl %%ebp, %%ecx \n"
        "popl %%ebp        \n"
        :
        "=b" (badge),
        "=S" (info.words[0]),
        "=D" (mr0),
        "=c" (mr1)
        : "a" (seL4_SysReplyRecv),
        "b" (dest),
        "S" (msgInfo.words[0]),
        "D" (mr0),
        "c" (mr1)
        : "%edx", "memory"
    );

    seL4_SetMR(0, mr0);
    seL4_SetMR(1, mr1);

    if (sender) {
        *sender = badge;
    }

    return info;
}

static inline seL4_MessageInfo_t
seL4_ReplyRecvWithMRs(seL4_CPtr dest, seL4_MessageInfo_t msgInfo, seL4_Word *sender,
                      seL4_Word *mr0, seL4_Word *mr1)
{
    seL4_MessageInfo_t info;
    seL4_Word badge;
    seL4_Word msg0 = 0;
    seL4_Word msg1 = 0;

    if (mr0 != seL4_Null && seL4_MessageInfo_get_length(msgInfo) > 0) {
        msg0 = *mr0;
    }
    if (mr1 != seL4_Null && seL4_MessageInfo_get_length(msgInfo) > 1) {
        msg1 = *mr1;
    }

    asm volatile (
        "pushl %%ebp       \n"
        "movl %%ecx, %%ebp \n"
        "movl %%esp, %%ecx \n"
        "leal 1f, %%edx    \n"
        "1:                \n"
        "sysenter          \n"
        "movl %%ebp, %%ecx \n"
        "popl %%ebp        \n"
        :
        "=b" (badge),
        "=S" (info.words[0]),
        "=D" (msg0),
        "=c" (msg1)
        : "a" (seL4_SysReplyRecv),
        "b" (dest),
        "S" (msgInfo.words[0]),
        "D" (msg0),
        "c" (msg1)
        : "%edx", "memory"
    );

    if (mr0 != seL4_Null) {
        *mr0 = msg0;
    }
    if (mr1 != seL4_Null) {
        *mr1 = msg1;
    }

    if (sender) {
        *sender = badge;
    }

    return info;
}

<<<<<<< HEAD
=======
static inline seL4_MessageInfo_t
seL4_NBSendRecv(seL4_CPtr dest, seL4_MessageInfo_t msgInfo, seL4_CPtr src, seL4_Word* sender)
{
    seL4_MessageInfo_t info;
    seL4_Word badge;
    seL4_Word mr0 = seL4_GetMR(0);
    seL4_Word mr1 = seL4_GetMR(1);

    /* the third syscall argument is placed in the kernel reserved word of the ipc buffer */
    seL4_GetIPCBuffer()->reserved = src;

    asm volatile (
        "pushl %%ebp       \n"
        "movl %%ecx, %%ebp \n"
        "movl %%esp, %%ecx \n"
        "leal 1f, %%edx    \n"
        "1:                \n"
        "sysenter          \n"
        "movl %%ebp, %%ecx \n"
        "popl %%ebp        \n"
        :
        "=b" (badge),
        "=S" (info.words[0]),
        "=D" (mr0),
        "=c" (mr1)
        : "a" (seL4_SysNBSendRecv),
        "b" (dest),
        "S" (msgInfo.words[0]),
        "D" (mr0),
        "c" (mr1)
        : "%edx", "memory"
    );

    seL4_SetMR(0, mr0);
    seL4_SetMR(1, mr1);

    if (sender) {
        *sender = badge;
    }

    return info;
}

static inline seL4_MessageInfo_t
seL4_NBSendRecvWithMRs(seL4_CPtr dest, seL4_CPtr src, seL4_MessageInfo_t msgInfo, seL4_Word *sender,
                       seL4_Word *mr0, seL4_Word *mr1)
{
    seL4_MessageInfo_t info;
    seL4_Word badge;
    seL4_Word msg0 = 0;
    seL4_Word msg1 = 0;

    /* the third syscall argument is placed in the kernel reserved word of the ipc buffer */
    seL4_GetIPCBuffer()->reserved = src;

    if (mr0 != seL4_Null && seL4_MessageInfo_get_length(msgInfo) > 0) {
        msg0 = *mr0;
    }
    if (mr1 != seL4_Null && seL4_MessageInfo_get_length(msgInfo) > 1) {
        msg1 = *mr1;
    }

    asm volatile (
        "pushl %%ebp       \n"
        "movl %%ecx, %%ebp \n"
        "movl %%esp, %%ecx \n"
        "leal 1f, %%edx    \n"
        "1:                \n"
        "sysenter          \n"
        "movl %%ebp, %%ecx \n"
        "popl %%ebp        \n"
        :
        "=b" (badge),
        "=S" (info.words[0]),
        "=D" (msg0),
        "=c" (msg1)
        : "a" (seL4_SysNBSendRecv),
        "b" (dest),
        "S" (msgInfo.words[0]),
        "D" (msg0),
        "c" (msg1)
        : "%edx", "memory"
    );

    if (mr0 != seL4_Null) {
        *mr0 = msg0;
    }
    if (mr1 != seL4_Null) {
        *mr1 = msg1;
    }

    if (sender) {
        *sender = badge;
    }

    return info;
}

>>>>>>> a49035fb
#if defined(SEL4_DEBUG_KERNEL)
static inline void
seL4_DebugPutChar(char c)
{
    asm volatile (
        "pushl %%ebp       \n"
        "movl %%esp, %%ecx \n"
        "leal 1f, %%edx    \n"
        "1:                \n"
        "sysenter          \n"
        "popl %%ebp        \n"
        :
        : "a" (seL4_SysDebugPutChar),
        "b" (c)
        : "%ecx", "%edx", "%esi", "%edi", "memory"
    );
}
#endif

#ifdef SEL4_DEBUG_KERNEL
static inline void
seL4_DebugHalt(void)
{
    asm volatile (
        "pushl %%ebp       \n"
        "movl %%esp, %%ecx \n"
        "leal 1f, %%edx    \n"
        "1:                \n"
        "sysenter          \n"
        "popl %%ebp        \n"
        :
        : "a" (seL4_SysDebugHalt)
        : "%ebx", "%ecx", "%edx", "%esi", "%edi", "memory"
    );
}
#endif

#if defined(SEL4_DEBUG_KERNEL)
static inline void
seL4_DebugSnapshot(void)
{
    asm volatile (
        "pushl %%ebp       \n"
        "movl %%esp, %%ecx \n"
        "leal 1f, %%edx    \n"
        "1:                \n"
        "sysenter          \n"
        "popl %%ebp        \n"
        :
        : "a" (seL4_SysDebugSnapshot)
        : "%ebx", "%ecx", "%edx", "%esi", "%edi", "memory"
    );
}
#endif

#ifdef SEL4_DEBUG_KERNEL
static inline seL4_Uint32
seL4_DebugCapIdentify(seL4_CPtr cap)
{
    asm volatile (
        "pushl %%ebp       \n"
        "movl %%esp, %%ecx \n"
        "leal 1f, %%edx    \n"
        "1:                \n"
        "sysenter          \n"
        "popl %%ebp        \n"
        : "=b"(cap)
        : "a"(seL4_SysDebugCapIdentify), "b"(cap)
        : "%ecx", "%edx", "%esi", "%edi", "memory"
    );
    return (seL4_Uint32)cap;
}
#endif

#ifdef SEL4_DEBUG_KERNEL
char *strcpy(char *, const char *);
static inline void
seL4_DebugNameThread(seL4_CPtr tcb, const char *name)
{
    strcpy((char*)seL4_GetIPCBuffer()->msg, name);

    asm volatile (
        "pushl %%ebp       \n"
        "movl %%esp, %%ecx \n"
        "leal 1f, %%edx    \n"
        "1:                \n"
        "sysenter          \n"
        "popl %%ebp        \n"
        :
        : "a"(seL4_SysDebugNameThread), "b"(tcb)
        : "%ecx", "%edx", "%esi", "%edi", "memory"
    );
}
#endif

#if defined(SEL4_DANGEROUS_CODE_INJECTION_KERNEL)
static inline void
seL4_DebugRun(void (*userfn) (void *), void* userarg)
{
    asm volatile (
        "pushl %%ebp       \n"
        "movl %%esp, %%ecx \n"
        "leal 1f, %%edx    \n"
        "1:                \n"
        "sysenter          \n"
        "popl %%ebp        \n"
        :
        : "a" (seL4_SysDebugRun),
        "b" (userfn),
        "S" (userarg)
        : "%ecx", "%edx", "%edi", "memory"
    );
}
#endif

#if CONFIG_MAX_NUM_TRACE_POINTS > 0
static inline void
seL4_BenchmarkResetLog(void)
{
    asm volatile (
        "pushl %%ebp        \n"
        "movl %%esp, %%ecx  \n"
        "leal 1f, %%edx     \n"
        "1:                 \n"
        "sysenter           \n"
        "popl %%ebp         \n"
        :
        : "a" (seL4_SysBenchmarkResetLog)
        : "%ecx", "%edx", "%edi", "memory"
    );
}

static inline seL4_Uint32
seL4_BenchmarkDumpLog(seL4_Word start, seL4_Word size)
{
    asm volatile (
        "pushl %%ebp        \n"
        "movl %%esp, %%ecx  \n"
        "leal 1f, %%edx     \n"
        "1:                 \n"
        "sysenter           \n"
        "popl %%ebp         \n"
        : "=b" (start)
        : "a" (seL4_SysBenchmarkDumpLog),
        "b" (start),
        "S" (size)
        : "%ecx", "%edx", "%edi", "memory"
    );

    return (seL4_Uint32) start;
}


static inline seL4_Uint32
seL4_BenchmarkLogSize(void)
{
    seL4_Uint32 ret = 0;
    asm volatile (
        "pushl %%ebp        \n"
        "movl %%esp, %%ecx  \n"
        "leal 1f, %%edx     \n"
        "1:                 \n"
        "sysenter           \n"
        "popl %%ebp         \n"
        : "=b" (ret)
        : "a" (seL4_SysBenchmarkLogSize)
        : "%ecx", "%edx", "%edi", "memory"
    );

    return ret;
}

static inline void
seL4_BenchmarkFinalizeLog(void)
{
    asm volatile (
        "pushl %%ebp        \n"
        "movl %%esp, %%ecx  \n"
        "leal 1f, %%edx     \n"
        "1:                 \n"
        "sysenter           \n"
        "popl %%ebp         \n"
        :
        : "a" (seL4_SysBenchmarkFinalizeLog)
        : "%ecx", "%edx", "%edi", "memory"
    );
}

#endif /* CONFIG_MAX_NUM_TRACE_POINTS > 0 */
#endif<|MERGE_RESOLUTION|>--- conflicted
+++ resolved
@@ -459,8 +459,6 @@
     return info;
 }
 
-<<<<<<< HEAD
-=======
 static inline seL4_MessageInfo_t
 seL4_NBSendRecv(seL4_CPtr dest, seL4_MessageInfo_t msgInfo, seL4_CPtr src, seL4_Word* sender)
 {
@@ -559,7 +557,6 @@
     return info;
 }
 
->>>>>>> a49035fb
 #if defined(SEL4_DEBUG_KERNEL)
 static inline void
 seL4_DebugPutChar(char c)
