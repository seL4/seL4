--- conflicted
+++ resolved
@@ -75,22 +75,6 @@
 			<param dir="out" name="paddr" type="seL4_Word"/>
 		</method>
 	</interface>
-<<<<<<< HEAD
-=======
-	<interface name="seL4_IA32_ASIDControl">
-		<method id="IA32ASIDControlMakePool" name="MakePool">
-			<param dir="in" name="untyped" type="seL4_Untyped"/>
-			<param dir="in" name="root" type="seL4_CNode"/>
-			<param dir="in" name="index" type="seL4_Word"/>
-			<param dir="in" name="depth" type="seL4_Uint8"/>
-		</method>
-	</interface>
-	<interface name="seL4_IA32_ASIDPool">
-		<method id="IA32ASIDPoolAssign" name="Assign">
-			<param dir="in" name="vroot" type="seL4_IA32_PageDirectory"/>
-		</method>
-	</interface>
->>>>>>> e122bed1
 	<interface name="seL4_IA32_IOPort">
 		<method id="IA32IOPortIn8" name="In8">
 			<param dir="out" name="result" type="seL4_Uint8"/>
@@ -124,21 +108,21 @@
 			<param dir="in" name="tcb" type="seL4_CNode" />
 		</method>
 		<method id="IA32VCPUReadVMCS" name="ReadVMCS">
-			<param dir="in" name="field" type="uint32_t"/>
-			<param dir="out" name="value" type="uint32_t"/>
+			<param dir="in" name="field" type="seL4_Uint32"/>
+			<param dir="out" name="value" type="seL4_Uint32"/>
 		</method>
 		<method id="IA32VCPUWriteVMCS" name="WriteVMCS">
-			<param dir="in" name="field" type="uint32_t"/>
-			<param dir="in" name="value" type="uint32_t"/>
-			<param dir="out" name="written" type="uint32_t"/>
+			<param dir="in" name="field" type="seL4_Uint32"/>
+			<param dir="in" name="value" type="seL4_Uint32"/>
+			<param dir="out" name="written" type="seL4_Uint32"/>
 		</method>
 		<method id="IA32VCPUSetIOPort" name="SetIOPort">
 			<param dir="in" name="ioPort" type="seL4_CNode"/>
 		</method>
 		<method id="IA32VCPUSetIOPortMask" name="SetIOPortMask">
-		    <param dir="in" name="low" type="uint32_t"/>
-		    <param dir="in" name="high" type="uint32_t"/>
-		    <param dir="in" name="mask" type="uint32_t"/>
+		    <param dir="in" name="low" type="seL4_Uint32"/>
+		    <param dir="in" name="high" type="seL4_Uint32"/>
+		    <param dir="in" name="mask" type="seL4_Uint32"/>
 		</method>
 		<method id="IA32VCPUWriteRegisters" name="WriteRegisters">
 		    <param dir="in" name="regs" type="seL4_VCPUContext"/>
@@ -164,8 +148,8 @@
 	</interface>
     <interface name="seL4_IA32_IPI">
         <method id="IA32IPISend" name="Send">
-            <param dir="in" name="node_id" type="uint8_t"/>
-            <param dir="in" name="irq" type="uint8_t"/>
+            <param dir="in" name="node_id" type="seL4_Uint8"/>
+            <param dir="in" name="irq" type="seL4_Uint8"/>
         </method>
     </interface>
 </api>