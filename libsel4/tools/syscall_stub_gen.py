--- conflicted
+++ resolved
@@ -207,12 +207,8 @@
         Type("seL4_Uint8", 8),
         Type("seL4_Uint16", 16),
         Type("seL4_Uint32", 32),
-<<<<<<< HEAD
-        Type("seL4_Uint64", 64, double_word=True),
-        Type("seL4_Time",   64, double_word=True),
-=======
         Type("seL4_Uint64", 64, double_word=(WORD_SIZE_BITS == 32)),
->>>>>>> 2dd7b04c
+        Type("seL4_Time",   64, double_word=(WORD_SIZE_BITS == 32)),
         Type("seL4_Word", WORD_SIZE_BITS),
         Type("seL4_Bool", 1, native_size_bits=8),
         Type("seL4_CapRights", WORD_SIZE_BITS),
@@ -228,14 +224,9 @@
         CapType("seL4_IRQControl"),
         CapType("seL4_TCB"),
         CapType("seL4_Untyped"),
-<<<<<<< HEAD
         CapType("seL4_SchedContext"),
         CapType("seL4_SchedControl"),
-        ]
-=======
-        CapType("seL4_DomainSet"),
     ]
->>>>>>> 2dd7b04c
 
     #
     # Arch-specific types.
