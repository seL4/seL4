#!/usr/bin/env python
#
# Copyright 2014, NICTA
#
# This software may be distributed and modified according to the terms of
# the BSD 2-Clause license. Note that NO WARRANTY is provided.
# See "LICENSE_BSD2.txt" for details.
#
# @TAG(NICTA_BSD)
#

#
# seL4 System Call Stub Generator
# ===============================
#
# 2009 David Greenaway
#
# This script generates system call stubs based on an XML specification of the
# objects that the kernel exports (and the methods those objects export).
#
# Previously, Magpie (an IDL compiler) was used to generate these stubs. As
# Magpie development progressed, support for a fixed ABI (i.e., the ABI
# implemented by the seL4 kernel) was lost, and support for generating
# alignment-safe code (required by platforms such as ARM) was also removed.
#
# This script is a stop-gap until these features can be restored in Magpie
# once again.
#
# The script has certain limitations:
#
#   * It must be told the size of all types. This includes complex types
#     such as structures.
#
#     We generate code that will cause compilation to fail if we get any
#     object's size wrong, which should help mitigate the number of bugs caused
#     because of this script becoming out of date compared to the source files.
#
#   * The script has only been tested on the actual seL4 API XML description.
#
#     No stress testing has taken place; there may be bugs if new and wonderful
#     XML method descriptions are added.
#

import xml.dom.minidom
from argparse import ArgumentParser
import sys

# Number of bits in a standard word
WORD_SIZE_BITS_ARCH = {
    "aarch32": 32,
    "ia32": 32,
    "aarch64": 64,
    "ia64": 64,
    "x86_64": 64
}

MESSAGE_REGISTERS_FOR_ARCH = {
    "aarch32": 4,
    "ia32": 2,
}

WORD_CONST_SUFFIX_BITS = {
    32: "ul",
    64: "ull",
}

# Maximum number of words that will be in a message.
MAX_MESSAGE_LENGTH = 32

# Headers to include
INCLUDES = [
    'autoconf.h', 'sel4/types.h'
]

TYPES = {
    8:  "seL4_Uint8",
    16: "seL4_Uint16",
    32: "seL4_Uint32",
    64: "seL4_Uint64"
}

class Type(object):
    """
    This class represents a C type (such as an 'int', structure or
    pointer.
    """

    def __init__(self, name, size_bits, wordsize, double_word=False, native_size_bits=None):
        """
        Define a new type, named 'name' that is 'size_bits' bits
        long.
        """

        self.name = name
        self.size_bits = size_bits
        self.wordsize = wordsize
        self.double_word = double_word

        #
        # Store the number of bits C will use for this type
        # in its native unpacked form.
        #
        # Required for 'bool', for example, which only uses 1
        # bit when packed, but 32 bits when unpacked.
        #
        if native_size_bits:
            self.native_size_bits = native_size_bits
        else:
            self.native_size_bits = size_bits

    def pass_by_reference(self):
        return self.size_bits > self.wordsize and not self.double_word

    def render_parameter_name(self, name):
        """
        Return a string of C code that would be used in a function
        parameter declaration.
        """
        return "%s %s" % (self.name, name)

    def pointer(self):
        """
        Return a new Type class representing a pointer to this
        object.
        """
        return PointerType(self, self.wordsize)

    def c_expression(self, var_name, word_num=0):
        """
        Return code for a C expression that gets word 'word_num'
        of this type.
        """
        assert word_num == 0
        return "%s" % var_name

    def double_word_expression(self, var_name, word_num, word_size):

        assert word_num == 0 or word_num == 1

        if word_num == 0:
            return "({0}) {1}".format(TYPES[self.size_bits], var_name)
        elif word_num == 1:
            return "({0}) ({1} >> {2})".format(TYPES[self.size_bits], var_name,
                                               word_size)


class PointerType(Type):
    """
    A pointer to a standard type.
    """
    def __init__(self, base_type, wordsize):
        Type.__init__(self, base_type.name, wordsize, wordsize)
        self.base_type = base_type

    def render_parameter_name(self, name):
        return "%s *%s" % (self.name, name)

    def c_expression(self, var_name, word_num=0):
        assert word_num == 0
        return "*%s" % var_name

    def pointer(self):
        raise NotImplementedError()

class CapType(Type):
    """
    A type that is just a typedef of seL4_CPtr.
    """
    def __init__(self, name, wordsize):
        Type.__init__(self, name, wordsize, wordsize)

class StructType(Type):
    """
    A C 'struct' definition.
    """
    def __init__(self, name, size_bits, wordsize):
        Type.__init__(self, name, size_bits, wordsize)

    def c_expression(self, var_name, word_num, member_name):
        assert word_num < self.size_bits / self.wordsize

        # Multiword structure.
        assert self.pass_by_reference()
        return "%s->%s" % (var_name, member_name[word_num])

class BitFieldType(Type):
    """
    A special C 'struct' generated by the bitfield generator
    """
    def __init__(self, name, size_bits, wordsize):
        Type.__init__(self, name, size_bits, wordsize)

    def c_expression(self, var_name, word_num=0):

        return "%s.words[%d]" % (var_name, word_num)

class Parameter(object):
    def __init__(self, name, type):
        self.name = name
        self.type = type

#
# Types
#
def init_data_types(wordsize):
    types = [
        # Simple Types
        Type("int", wordsize, wordsize),

<<<<<<< HEAD
        Type("seL4_Uint8", 8),
        Type("seL4_Uint16", 16),
        Type("seL4_Uint32", 32),
        Type("seL4_Uint64", 64, double_word=(WORD_SIZE_BITS == 32)),
        Type("seL4_Time",   64, double_word=(WORD_SIZE_BITS == 32)),
        Type("seL4_Word", WORD_SIZE_BITS),
        Type("seL4_Bool", 1, native_size_bits=8),
        Type("seL4_CapRights", WORD_SIZE_BITS),

        # seL4 Structures
        BitFieldType("seL4_Prio_t", WORD_SIZE_BITS),
        BitFieldType("seL4_CapData_t", WORD_SIZE_BITS),

        # Object types
        CapType("seL4_CPtr"),
        CapType("seL4_CNode"),
        CapType("seL4_IRQHandler"),
        CapType("seL4_IRQControl"),
        CapType("seL4_TCB"),
        CapType("seL4_Untyped"),
        CapType("seL4_SchedContext"),
        CapType("seL4_SchedControl"),
=======
        Type("seL4_Uint8", 8, wordsize),
        Type("seL4_Uint16", 16, wordsize),
        Type("seL4_Uint32", 32, wordsize),
        Type("seL4_Uint64", 64, wordsize, double_word=(wordsize == 32)),
        Type("seL4_Word", wordsize, wordsize),
        Type("seL4_Bool", 1, wordsize, native_size_bits=8),
        Type("seL4_CapRights", wordsize, wordsize),

        # seL4 Structures
        BitFieldType("seL4_CapData_t", wordsize, wordsize),

        # Object types
        CapType("seL4_CPtr", wordsize),
        CapType("seL4_CNode", wordsize),
        CapType("seL4_IRQHandler", wordsize),
        CapType("seL4_IRQControl", wordsize),
        CapType("seL4_TCB", wordsize),
        CapType("seL4_Untyped", wordsize),
        CapType("seL4_DomainSet", wordsize),
>>>>>>> 541289a3
    ]

    return types

def init_arch_types(wordsize):
    arch_types = {
        "aarch32" : [
            Type("seL4_ARM_VMAttributes", wordsize, wordsize),
            CapType("seL4_ARM_Page", wordsize),
            CapType("seL4_ARM_PageTable", wordsize),
            CapType("seL4_ARM_PageDirectory", wordsize),
            CapType("seL4_ARM_ASIDControl", wordsize),
            CapType("seL4_ARM_ASIDPool", wordsize),
            StructType("seL4_UserContext", wordsize * 17, wordsize),
        ],

        "ia32" : [
            Type("seL4_X86_VMAttributes", wordsize, wordsize),
            CapType("seL4_X86_IOPort", wordsize),
            CapType("seL4_X86_ASIDControl", wordsize),
            CapType("seL4_X86_ASIDPool", wordsize),
            CapType("seL4_X86_IOSpace", wordsize),
            CapType("seL4_X86_Page", wordsize),
            CapType("seL4_X86_PageDirectory", wordsize),
            CapType("seL4_X86_PageTable", wordsize),
            CapType("seL4_X86_IOPageTable", wordsize),
            StructType("seL4_UserContext", wordsize * 13, wordsize),
        ]
    }

    return arch_types

# Retrieve a member list for a given struct type
def struct_members(typ, structs):
    members = [member for struct_name, member in structs if struct_name == typ.name]
    assert len(members) == 1
    return members[0]

# Keep increasing the given number 'x' until 'x % a == 0'.
def align_up(x, a):
    if x % a == 0:
        return x
    return x + a - (x % a)

def get_parameter_positions(parameters, wordsize):
    """
    Determine where each parameter should be packed in the generated message.
    We generate a list of:

        (param_name, param_type, first_bit, num_bits)

    tuples.

    We guarantee that either (num_words == 1) or (bit_offset == 0).
    """
    bits_used = 0
    results = []

    for param in parameters:
        # How big are we?
        type_size = param.type.size_bits

        # We need everything to be a power of two, or word sized.
        assert ((type_size & (type_size - 1)) == 0) or (type_size % wordsize == 0)

        # Align up to our own size, or the next word. (Whichever is smaller)
        bits_used = align_up(bits_used, min(type_size, wordsize))

        # Place ourself.
        results.append((param, bits_used, type_size))
        bits_used += type_size

    return results

def generate_param_list(input_params, output_params):
    # Generate parameters
    params = []
    for param in input_params:
        if not param.type.pass_by_reference():
            params.append(param.type.render_parameter_name(param.name))
        else:
            params.append(param.type.pointer().render_parameter_name(param.name))
    for param in output_params:
        if param.type.pass_by_reference():
            params.append(param.type.pointer().render_parameter_name(param.name))

    return ", ".join(params)


def generate_marshal_expressions(params, num_mrs, structs, wordsize):
    """
    Generate marshalling expressions for the given set of inputs.

    We return a list of expressions; one expression per word required
    to marshal all the inputs.
    """

    def generate_param_code(param, first_bit, num_bits, word_array, wordsize):
        """
        Generate code to marshal the given parameter into the correct
        location in the message.

        'word_array' is an array of the final contents of the message.
        word_array[k] contains what should be placed in the k'th message
        register, and is an array of expressions that will (eventually)
        be bitwise-or'ed into it.
        """

        target_word = first_bit / wordsize
        target_offset = first_bit % wordsize

        # double word type
        if param.type.double_word:
            word_array[target_word].append(param.type.double_word_expression(param.name, 0, wordsize))
            word_array[target_word + 1].append(param.type.double_word_expression(param.name, 1, wordsize))
            return

        # Single full word?
        if num_bits == wordsize:
            assert target_offset == 0
            expr = param.type.c_expression(param.name)
            word_array[target_word].append(expr)
            return

        # Part of a word?
        if num_bits < wordsize:
            expr = param.type.c_expression(param.name)
            expr = "(%s & %#x%s)" % (expr, (1 << num_bits) - 1,
                                     WORD_CONST_SUFFIX_BITS[wordsize])
            if target_offset:
                expr = "(%s << %d)" % (expr, target_offset)
            word_array[target_word].append(expr)
            return

        # Multiword array
        assert target_offset == 0
        num_words = num_bits / wordsize
        for i in range(num_words):
            expr = param.type.c_expression(param.name, i, struct_members(param.type, structs))
            word_array[target_word + i].append(expr)


    # Get their marshalling positions
    positions = get_parameter_positions(params, wordsize)

    # Generate marshal code.
    words = [[] for _ in range(num_mrs, MAX_MESSAGE_LENGTH)]
    for (param, first_bit, num_bits) in positions:
        generate_param_code(param, first_bit, num_bits, words, wordsize)

    # Return list of expressions.
    return [" | ".join(x) for x in words if len(x) > 0]

def generate_unmarshal_expressions(params, wordsize):
    """
    Generate unmarshalling expressions for the given set of outputs.

    We return a list of list of expressions; one list per variable, containing
    expressions for the words in it that must be unmarshalled. The expressions
    will have tokens of the form:
        "%(w0)s"
    in them, indicating a read from a word in the message.
    """

    def unmarshal_single_param(first_bit, num_bits, wordsize):
        """
        Unmarshal a single parameter.
        """
        first_word = first_bit / wordsize
        bit_offset = first_bit % wordsize

        # Multiword type?
        if num_bits > wordsize:
            result = []
            for x in range(num_bits / wordsize):
                result.append("%%(w%d)s" % (x + first_word))
            return result

        # Otherwise, bit packed.
        if num_bits == wordsize:
            return ["%%(w%d)s" % first_word]
        elif bit_offset == 0:
            return ["(%%(w%d)s & %#x)" % (
                first_word, (1 << num_bits) - 1)]
        else:
            return ["(%%(w%d)s >> %d) & %#x" % (
                first_word, bit_offset, (1 << num_bits) - 1)]

    # Get their marshalling positions
    positions = get_parameter_positions(params, wordsize)

    # Generate the unmarshal code.
    results = []
    for (param, first_bit, num_bits) in positions:
        results.append((param, unmarshal_single_param(first_bit, num_bits, wordsize)))
    return results

def generate_result_struct(interface_name, method_name, output_params):
    """
    Generate a structure definition to be returned by the system call stubs to
    the user.

    We have a few constraints:

        * We always need an 'error' output parameter, even though it won't
          appear in the list 'output_params' given to us.

        * Output parameters may be marked as 'pass_by_reference', indicating
          that we only ever see pointers to the item.

    If no structure is needed (i.e., we just return an error code), we return
    'None'.
    """

    # Do we actually need a structure?
    if len([x for x in output_params if not x.type.pass_by_reference()]) == 0:
        return None

    #
    # Generate the structure:
    #
    #   struct seL4_CNode_Copy {
    #       int error;
    #       seL4_Word foo;
    #   };
    #   typedef struct seL4_CNode_Copy seL4_CNode_Copy_t;
    #
    result = []
    result.append("struct %s_%s {" % (interface_name, method_name))
    result.append("\tint error;")
    for i in output_params:
        if not i.type.pass_by_reference():
            result.append("\t%s;" % i.type.render_parameter_name(i.name))
    result.append("};")
    result.append("typedef struct %s_%s %s_%s_t;" % (
        (interface_name, method_name, interface_name, method_name)))
    result.append("")

    return "\n".join(result)

def generate_stub(arch, wordsize, interface_name, method_name, method_id, input_params, output_params, structs, use_only_ipc_buffer):
    result = []

    if use_only_ipc_buffer:
        num_mrs = 0
    else:
        num_mrs = MESSAGE_REGISTERS_FOR_ARCH[arch]

    # Split out cap parameters and standard parameters
    standard_params = []
    cap_params = []
    for x in input_params:
        if isinstance(x.type, CapType):
            cap_params.append(x)
        else:
            standard_params.append(x)

    # Determine if we are returning a structure, or just the error code.
    returning_struct = False
    results_structure = generate_result_struct(interface_name, method_name, output_params)
    if results_structure:
        return_type = "%s_%s_t" % (interface_name, method_name)
        returning_struct = True
    else:
        return_type = "int"

    #
    # Print function header.
    #
    #   static inline int
    #   seL4_Untyped_Retype(...)
    #   {
    #
    result.append("LIBSEL4_INLINE %s" % return_type)
    result.append("%s_%s(%s)" % (interface_name, method_name,
                                 generate_param_list(input_params, output_params)))
    result.append("{")

    #
    # Get a list of expressions for our caps and inputs.
    #
    input_expressions = generate_marshal_expressions(standard_params, num_mrs,
                                                     structs, wordsize)
    cap_expressions = [x.name for x in cap_params]
    service_cap = cap_expressions[0]
    cap_expressions = cap_expressions[1:]

    #
    # Compute how many words the inputs and output will require.
    #
    input_param_words = len(input_expressions)
    output_param_words = sum([p.type.size_bits for p in output_params]) / wordsize

    #
    # Setup variables we will need.
    #
    if returning_struct:
        result.append("\t%s result;" % return_type)
    result.append("\tseL4_MessageInfo_t tag = seL4_MessageInfo_new(%s, 0, %d, %d);"  % (method_id, len(cap_expressions), len(input_expressions)))
    result.append("\tseL4_MessageInfo_t output_tag;")
    for i in range(min(num_mrs, max(input_param_words, output_param_words))):
        result.append("\tseL4_Word mr%d;" % i)
    result.append("")

    #
    # Copy capabilities.
    #
    #   /* Setup input capabilities. */
    #   seL4_SetCap(i, cap);
    #
    if len(cap_expressions) > 0:
        result.append("\t/* Setup input capabilities. */")
        for i in range(len(cap_expressions)):
            result.append("\tseL4_SetCap(%d, %s);" % (i, cap_expressions[i]))
        result.append("")

    #
    # Copy in the inputs.
    #
    #   /* Marshal input parameters. */
    #   seL4_SetMR(i, v);
    #   ...
    #
    if len(input_expressions) > 0:
        result.append("\t/* Marshal input parameters. */")
        for i in range(len(input_expressions)):
            if i < num_mrs:
                result.append("\tmr%d = %s;" % (i, input_expressions[i]))
            else:
                result.append("\tseL4_SetMR(%d, %s);" % (i, input_expressions[i]))
        result.append("")

    #
    # Generate the call.
    #
    call_arguments = []
    for i in range(num_mrs):
        if i < max(input_param_words, output_param_words):
            call_arguments.append("&mr%d" % i)
        else:
            call_arguments.append("seL4_Null")
    if use_only_ipc_buffer:
        result.append("\t/* Perform the call. */")
        result.append("\toutput_tag = seL4_Call(%s, tag);" % service_cap)
    else:
        result.append("\t/* Perform the call, passing in-register arguments directly. */")
        result.append("\toutput_tag = seL4_CallWithMRs(%s, tag," % (service_cap))
        result.append("\t\t%s);" % ', '.join(
            [call_arguments[i] for i in range(num_mrs)]))
    result.append("")

    #
    # Generate unmarshalling code.
    #
    if len(output_params) > 0:
        result.append("\t/* Unmarshal result. */")
        source_words = {}
        for i in range(MAX_MESSAGE_LENGTH):
            if i < num_mrs:
                source_words["w%d" % i] = "mr%d" % i
            else:
                source_words["w%d" % i] = "seL4_GetMR(%d)" % i
        unmashalled_params = generate_unmarshal_expressions(output_params, wordsize)
        for (param, words) in unmashalled_params:
            if param.type.pass_by_reference():
                members = struct_members(param.type, structs)
                for i in range(len(words)):
                    result.append("\t%s->%s = %s;" %
                                  (param.name, members[i], words[i] % source_words))
            else:
                if param.type.double_word:
                    result.append("\tresult.%s = ((%s)%s + ((%s)%s << 32));" %
                                  (param.name, TYPES[64], words[0] % source_words,
                                   TYPES[64], words[1] % source_words))
                else:
                    for word in words:
                        result.append("\tresult.%s = %s;" % (param.name, word % source_words))

        result.append("")

    # Return result
    if returning_struct:
        result.append("\tresult.error = seL4_MessageInfo_get_label(output_tag);")
        result.append("\treturn result;")
    else:
        result.append("\treturn seL4_MessageInfo_get_label(output_tag);")

    #
    # }
    #
    result.append("}")

    return "\n".join(result) + "\n"

def parse_xml_file(input_file, valid_types):
    """
    Parse an XML file containing method definitions.
    """

    # Create a dictionary of type name to type.
    type_names = {}
    for i in valid_types:
        type_names[i.name] = i

    # Parse the XML to generate method structures.
    methods = []
    structs = []
    doc = xml.dom.minidom.parse(input_file)

    for struct in doc.getElementsByTagName("struct"):
        _struct_members = []
        struct_name = struct.getAttribute("name")
        for members in struct.getElementsByTagName("member"):
            member_name = members.getAttribute("name")
            _struct_members.append(member_name)
        structs.append((struct_name, _struct_members))

    for interface in doc.getElementsByTagName("interface"):
        interface_name = interface.getAttribute("name")
        for method in interface.getElementsByTagName("method"):
            method_name = method.getAttribute("name")
            method_id = method.getAttribute("id")

            #
            # Get parameters.
            #
            # We always have an implicit cap parameter.
            #
            input_params = [Parameter("service", type_names[interface_name])]
            output_params = []
            for param in method.getElementsByTagName("param"):
                param_name = param.getAttribute("name")
                param_type = type_names.get(param.getAttribute("type"))
                if not param_type:
                    raise Exception("Unknown type '%s'." % (param.getAttribute("type")))
                param_dir = param.getAttribute("dir")
                assert (param_dir == "in") or (param_dir == "out")
                if param_dir == "in":
                    input_params.append(Parameter(param_name, param_type))
                else:
                    output_params.append(Parameter(param_name, param_type))
            methods.append((interface_name, method_name, method_id, input_params, output_params))

    return (methods, structs)

def generate_stub_file(arch, wordsize, input_files, output_file, use_only_ipc_buffer):
    """
    Generate a header file containing system call stubs for seL4.
    """
    result = []

    # Ensure architecture looks sane.
    if arch not in WORD_SIZE_BITS_ARCH.keys():
        raise Exception("Invalid architecture.")

    data_types = init_data_types(wordsize)
    arch_types = init_arch_types(wordsize)

    # Parse XML
    methods = []
    structs = []
    for infile in input_files:
        method, struct = parse_xml_file(infile, data_types + arch_types[arch])
        methods += method
        structs += struct

    # Print header.
    result.append("""
/*
 * Automatically generated system call stubs.
 */

#ifndef __LIBSEL4_SEL4_CLIENT_H
#define __LIBSEL4_SEL4_CLIENT_H
""")

    # Emit the includes
    result.append('\n'.join(['#include <%s>' % include for include in INCLUDES]))

    #
    # Emit code to ensure that all of our type sizes are consistent with
    # the compiler's.
    #
    result.append("""
/*
 * The following code generates a compile-time error if the system call
 * stub generator has an incorrect understanding of how large a type is.
 *
 * If you receive a compile-time error here, you will need to adjust
 * the type information in the stub generator.
 */
#define assert_size_correct(type, expected_bytes) \\
        typedef unsigned long __type_##type##_size_incorrect[ \\
                (sizeof(type) == expected_bytes) ? 1 : -1]
""")
    for x in data_types + arch_types[arch]:
        result.append("assert_size_correct(%s, %d);" % (x.name, x.native_size_bits / 8))
    result.append("")

    #
    # Generate structures needed to return results back to the user.
    #
    # We can not use pass-by-reference (except for really large objects), as
    # the verification framework does not support them.
    #
    result.append("/*")
    result.append(" * Return types for generated methods.")
    result.append(" */")
    for (interface_name, method_name, _, _, output_params) in methods:
        results_structure = generate_result_struct(interface_name, method_name, output_params)
        if results_structure:
            result.append(results_structure)

    #
    # Generate the actual stub code.
    #
    result.append("/*")
    result.append(" * Generated stubs.")
    result.append(" */")
    for (interface_name, method_name, method_id, inputs, outputs) in methods:
        result.append(generate_stub(arch, wordsize, interface_name, method_name,
                                    method_id, inputs, outputs, structs, use_only_ipc_buffer))

    # Print footer.
    result.append("#endif /* __LIBSEL4_SEL4_CLIENT_H */")
    result.append("")

    # Write the output
    output = open(output_file, "w")
    output.write("\n".join(result))
    output.close()

def process_args():
    usage_str = """
    %(prog)s [OPTIONS] [FILES] """
    epilog_str = """

    """
    parser = ArgumentParser(description='seL4 System Call Stub Generator.',
                            usage=usage_str,
                            epilog=epilog_str)
    parser.add_argument("-o", "--output", dest="output", default="/dev/stdout",
                        help="Output file to write stub to. (default: %(default)s).")
    parser.add_argument("-b", "--buffer", dest="buffer", action="store_true", default=False,
                        help="Use IPC buffer exclusively, i.e. do not pass syscall arguments by registers. (default: %(default)s)")
    parser.add_argument("-a", "--arch", dest="arch", required=True, choices=WORD_SIZE_BITS_ARCH,
                        help="Architecture to generate stubs for.")

    wsizegroup = parser.add_mutually_exclusive_group()
    wsizegroup.add_argument("-w", "--word-size", dest="wsize",
                            help="Word size(in bits), for the platform.")
    wsizegroup.add_argument("-c", "--cfile", dest="cfile",
                            help="Config file for Kbuild, used to get Word size.")

    parser.add_argument("files", metavar="FILES", nargs="+",
                        help="Input XML files.")

    return parser

def main():

    parser = process_args()
    args = parser.parse_args()

    if not (args.wsize or args.cfile):
        parser.error("Require either -w/--word-size or -c/--cfile argument.")
        sys.exit(2)

    # Get word size
    wordsize = -1

    if args.cfile:
        try:
            with open(args.cfile) as conffile:
                for line in conffile:
                    if line.startswith('CONFIG_WORD_SIZE'):
                        wordsize = int(line.split('=')[1].strip())
        except IndexError:
            print "Invalid word size in configuration file."
            sys.exit(2)
    else:
        wordsize = args.wsize

    if wordsize is -1:
        print "Invalid word size."
        sys.exit(2)

    # Generate the stubs.
    generate_stub_file(args.arch, wordsize, args.files, args.output, args.buffer)


if __name__ == "__main__":
    sys.exit(main())
<|MERGE_RESOLUTION|>--- conflicted
+++ resolved
@@ -207,39 +207,17 @@
         # Simple Types
         Type("int", wordsize, wordsize),
 
-<<<<<<< HEAD
-        Type("seL4_Uint8", 8),
-        Type("seL4_Uint16", 16),
-        Type("seL4_Uint32", 32),
-        Type("seL4_Uint64", 64, double_word=(WORD_SIZE_BITS == 32)),
-        Type("seL4_Time",   64, double_word=(WORD_SIZE_BITS == 32)),
-        Type("seL4_Word", WORD_SIZE_BITS),
-        Type("seL4_Bool", 1, native_size_bits=8),
-        Type("seL4_CapRights", WORD_SIZE_BITS),
-
-        # seL4 Structures
-        BitFieldType("seL4_Prio_t", WORD_SIZE_BITS),
-        BitFieldType("seL4_CapData_t", WORD_SIZE_BITS),
-
-        # Object types
-        CapType("seL4_CPtr"),
-        CapType("seL4_CNode"),
-        CapType("seL4_IRQHandler"),
-        CapType("seL4_IRQControl"),
-        CapType("seL4_TCB"),
-        CapType("seL4_Untyped"),
-        CapType("seL4_SchedContext"),
-        CapType("seL4_SchedControl"),
-=======
         Type("seL4_Uint8", 8, wordsize),
         Type("seL4_Uint16", 16, wordsize),
         Type("seL4_Uint32", 32, wordsize),
         Type("seL4_Uint64", 64, wordsize, double_word=(wordsize == 32)),
+        Type("seL4_Time",   64, wordsize, double_word=(wordsize == 32)),
         Type("seL4_Word", wordsize, wordsize),
         Type("seL4_Bool", 1, wordsize, native_size_bits=8),
         Type("seL4_CapRights", wordsize, wordsize),
 
         # seL4 Structures
+        BitFieldType("seL4_Prio_t", wordsize, wordsize),
         BitFieldType("seL4_CapData_t", wordsize, wordsize),
 
         # Object types
@@ -249,8 +227,8 @@
         CapType("seL4_IRQControl", wordsize),
         CapType("seL4_TCB", wordsize),
         CapType("seL4_Untyped", wordsize),
-        CapType("seL4_DomainSet", wordsize),
->>>>>>> 541289a3
+        CapType("seL4_SchedContext", wordsize),
+        CapType("seL4_SchedControl", wordsize),
     ]
 
     return types
