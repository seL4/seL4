--- conflicted
+++ resolved
@@ -24,25 +24,18 @@
 #define seL4_SlotBits 4
 #define seL4_TCBBits 9
 #define seL4_EndpointBits 4
-<<<<<<< HEAD
 #define seL4_NotificationBits 5
-=======
-#define seL4_NotificationBits 4
 #ifdef CONFIG_ARM_HYPERVISOR_SUPPORT
 #define seL4_PageTableBits      12
 #else
->>>>>>> b92d3f3c
 #define seL4_PageTableBits 10
 #endif
 #define seL4_PageDirBits 14
 #define seL4_ASIDPoolBits 12
-<<<<<<< HEAD
 #define seL4_SchedContextBits 6
 
-=======
 #define seL4_ARM_VCPUBits       12
 #define seL4_IOPageTableBits    12
->>>>>>> b92d3f3c
 /* word size */
 #define seL4_WordBits (sizeof(seL4_Word) * 8)
 
