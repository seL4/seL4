--- conflicted
+++ resolved
@@ -45,6 +45,9 @@
  * arm_sys_null: Does not send any registers to the kernel or expect anything to
  *      be returned from the kernel. Used to trigger implicit kernel actions without
  *      any data (e.g. seL4_Yield)
+ *
+ * arm_sys_signal_recv: expects registers to be filled on return by the kernel. Used
+ *                      for directed signal+receives.
  */
 
 static inline void
@@ -174,6 +177,36 @@
 }
 
 static inline void
+arm_sys_signal_recv(seL4_Word sys, seL4_Word dest, seL4_Word src, seL4_Word *out_badge, seL4_Word *out_info, seL4_Word *out_mr0, seL4_Word *out_mr1, seL4_Word *out_mr2, seL4_Word *out_mr3)
+{
+    register seL4_Word dest_and_badge asm("r0") = dest;
+    register seL4_Word src_and_info asm("r1") = src;
+
+    /* Incoming message registers. */
+    register seL4_Word msg0 asm("r2");
+    register seL4_Word msg1 asm("r3");
+    register seL4_Word msg2 asm("r4");
+    register seL4_Word msg3 asm("r5");
+
+    /* Perform the system call. */
+    register seL4_Word scno asm("r7") = sys;
+    asm volatile (
+        "swi $0"
+        : "=r" (msg0), "=r" (msg1), "=r" (msg2), "=r" (msg3),
+        "+r" (src_and_info), "+r" (dest_and_badge)
+        : "r"(scno)
+        : "memory"
+    );
+
+    *out_badge = dest_and_badge;
+    *out_info = src_and_info;
+    *out_mr0 = msg0;
+    *out_mr1 = msg1;
+    *out_mr2 = msg2;
+    *out_mr3 = msg3;
+}
+
+static inline void
 seL4_Send(seL4_CPtr dest, seL4_MessageInfo_t msgInfo)
 {
     arm_sys_send(seL4_SysSend, dest, msgInfo.words[0], seL4_GetMR(0), seL4_GetMR(1), seL4_GetMR(2), seL4_GetMR(3));
@@ -461,23 +494,14 @@
 static inline seL4_MessageInfo_t
 seL4_SignalRecv(seL4_CPtr dest, seL4_CPtr src, seL4_Word* sender)
 {
-<<<<<<< HEAD
-    register seL4_Word dest_and_badge asm("r0") = (seL4_Word) dest;
-    register seL4_Word src_and_info asm("r1") = src;
-
-    /* Load beginning of the message into registers. */
-    register seL4_Word msg0 asm("r2");
-    register seL4_Word msg1 asm("r3");
-    register seL4_Word msg2 asm("r4");
-    register seL4_Word msg3 asm("r5");
-
-    register seL4_Word scno asm("r7") = seL4_SysSignalRecv;
-
-    asm volatile (" swi %[swi_num]\n"
-                  : "=r" (msg0), "=r" (msg1), "=r" (msg2), "=r" (msg3),
-                  "+r" (src_and_info), "+r" (dest_and_badge)
-                  : [swi_num] "i" __SEL4_SWINUM(seL4_SysSignalRecv), "r"(scno)
-                  : "memory");
+    seL4_MessageInfo_t info;
+    seL4_Word badge;
+    seL4_Word msg0;
+    seL4_Word msg1;
+    seL4_Word msg2;
+    seL4_Word msg3;
+
+    arm_sys_signal_recv(seL4_SysSignalRecv, dest, src, &badge, &info.words[0], &msg0, &msg1, &msg2, &msg3);
 
     /* Write the message back out to memory. */
     seL4_SetMR(0, msg0);
@@ -487,34 +511,25 @@
 
     /* Return back sender and message information. */
     if (sender) {
-        *sender = dest_and_badge;
-    }
-    return (seL4_MessageInfo_t) {
-        .words = {src_and_info}
-    };
-}
-
-#ifdef CONFIG_LIB_SEL4_HAVE_REGISTER_STUBS
+        *sender = badge;
+    }
+
+    return info;
+}
+
 static inline seL4_MessageInfo_t
 seL4_SignalRecvWithMRs(seL4_CPtr dest, seL4_CPtr src, seL4_Word *sender,
                        seL4_Word *mr0, seL4_Word *mr1, seL4_Word *mr2, seL4_Word *mr3)
 {
-    register seL4_Word dest_and_badge asm("r0") = (seL4_Word) dest;
-    register seL4_Word src_and_info asm("r1") = src;
-
-    /* Load beginning of the message into registers. */
-    register seL4_Word msg0 asm("r2");
-    register seL4_Word msg1 asm("r3");
-    register seL4_Word msg2 asm("r4");
-    register seL4_Word msg3 asm("r5");
-    register seL4_Word scno asm("r7") = seL4_SysSignalRecv;
-
-    /* Perform the syscall. */
-    asm volatile (" swi %[swi_num]\n"
-                  : "=r" (msg0), "=r" (msg1), "=r" (msg2), "=r" (msg3),
-                  "+r" (src_and_info), "+r" (dest_and_badge)
-                  : [swi_num] "i" __SEL4_SWINUM(seL4_SysSignalRecv), "r"(scno)
-                  : "memory");
+
+    seL4_MessageInfo_t info;
+    seL4_Word badge;
+    seL4_Word msg0;
+    seL4_Word msg1;
+    seL4_Word msg2;
+    seL4_Word msg3;
+
+    arm_sys_signal_recv(seL4_SysSignalRecv, dest, src, &badge, &info.words[0], &msg0, &msg1, &msg2, &msg3);
 
     /* Write out the data back to memory. */
     if (mr0 != seL4_Null) {
@@ -532,18 +547,11 @@
 
     /* Return back sender and message information. */
     if (sender) {
-        *sender = dest_and_badge;
-    }
-
-    return (seL4_MessageInfo_t) {
-        .words = {src_and_info}
-    };
-=======
-    arm_sys_null(seL4_SysYield);
-    asm volatile("" ::: "memory");
->>>>>>> e63be664
-}
-#endif
+        *sender = badge;
+    }
+
+    return info;
+}
 
 #ifdef CONFIG_DEBUG_BUILD
 static inline void
